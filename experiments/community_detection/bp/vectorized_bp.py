from __future__ import annotations
from typing import Dict, List, Tuple, Literal
import networkx as nx
import numpy as np

from sklearn.cluster import KMeans
from sklearn.metrics import accuracy_score, confusion_matrix
from scipy.optimize import linear_sum_assignment
from scipy.stats import permutation_test, mode

from scipy.sparse.linalg import eigsh


# -----------------------------------------------------------------------------
#  Graph → contiguous numpy arrays
# -----------------------------------------------------------------------------

def build_arrays(G: nx.Graph):
    node2idx = {u: i for i, u in enumerate(G)}
    idx2node = {i: u for u, i in node2idx.items()}
    m = G.number_of_edges()
    src = np.empty(2 * m, np.int32)
    dst = np.empty(2 * m, np.int32)
    k = 0
    for u, v in G.edges():
        ui, vi = node2idx[u], node2idx[v]
        src[k], dst[k] = ui, vi
        src[k + 1], dst[k + 1] = vi, ui
        k += 2
    rev = np.empty_like(src)
    rev[0::2] = 1 + np.arange(0, 2 * m, 2)
    rev[1::2] = 0 + np.arange(0, 2 * m, 2)
    return node2idx, idx2node, src, dst, rev

# -----------------------------------------------------------------------------
#  Spectral initialisation helpers
# -----------------------------------------------------------------------------

def spectral_clustering(G: nx.Graph, q: int, *, seed: int = 0):
    # Make sure the adjacency matrix uses a valid dtype for eigs
    adj_mat = nx.adjacency_matrix(G).astype(np.float64)
<<<<<<< HEAD
    
    N = adj_mat.shape[0]
    ncv = min(N - 1, max(q + 20, 5*q))

    vals, vecs = eigsh(adj_mat, k=q, which="LA", tol=1e-2, ncv=ncv, maxiter=1000)
=======
    ncv = min(adj_mat.shape[0] - 1, max(2*q + 1, q + 20))
    

    vals, vecs = sla.eigs(adj_mat, k=q, which="LM", tol=1e-4, ncv=ncv, maxiter=1000)
>>>>>>> 690b85ee
    km = KMeans(n_clusters=q, random_state=seed).fit(np.real(vecs))
    return {n: int(l) for n, l in zip(G.nodes(), km.labels_)}


def init_beliefs(n: int, q: int, rng, labels=None, node2idx=None, bias: float = 0.2):
    B = rng.dirichlet(np.ones(q), size=n)
    if labels and node2idx:
        for u, lbl in labels.items():
            B[node2idx[u], lbl] += bias
        B /= B.sum(1)[:, None]
    return B.astype(np.float64)

# -----------------------------------------------------------------------------
#  Message initialisation (random / copy / pre‑group)
# -----------------------------------------------------------------------------

def init_messages(
    q: int,
    src: np.ndarray,
    dst: np.ndarray,
    *,
    method: Literal["random", "copy", "pre-group"],
    rng: np.random.Generator,
    beliefs: np.ndarray,
    spec_arr: np.ndarray,
    node2idx: Dict[int, int],
    group_obs: List | None = None,
    min_sep: float | None = None,
    eps: float = 0.1,
):
    """Return (2m,q) array of initial messages."""
    m = src.size // 2
    M = rng.dirichlet(np.ones(q), size=2 * m) + 1e-3

    if method == "random":
        M[np.arange(2 * m), spec_arr[src]] += eps
        M /= M.sum(1)[:, None]

    elif method == "copy":
        M[:] = beliefs[src]
        M[np.arange(2 * m), spec_arr[src]] += eps
        M /= M.sum(1)[:, None]

    elif method == "pre-group":
        if group_obs is None:
            raise ValueError("group_obs must be provided for pre‑group init")

        # edge id map uses *indices* (not raw node labels)
        edge_id = {(src[i], dst[i]): i for i in range(2 * m)}
        base_bias = np.sqrt(min_sep if min_sep is not None else 0.15)

        # assign a dominant spectral label to each group
        bias_assign = np.empty(len(group_obs), dtype=int)
        for g, obs in enumerate(group_obs):
            idx_vertices: List[int] = []
            if isinstance(obs, dict):
                edge_lists = obs.values()
            else:
                edge_lists = [obs]
            for edges in edge_lists:
                idx_vertices += [node2idx[u] for u, _ in edges]
            bias_assign[g] = mode(spec_arr[idx_vertices])[0][0] if idx_vertices else -1

        # inject bias into messages for edges in each group
        for g, obs in enumerate(group_obs):
            t = bias_assign[g]
            if t == -1:
                continue
            if isinstance(obs, dict):
                items = obs.items()
            else:
                items = [(None, obs)]  # type: ignore
            for rad, edges in items:
                extra = 0.0
                if rad is not None:
                    extra = max(-0.2 * np.exp(float(rad)), -base_bias)
                for u_raw, v_raw in edges:
                    ui = node2idx[u_raw]
                    vi = node2idx[v_raw]
                    for a, b in ((ui, vi), (vi, ui)):
                        e = edge_id.get((a, b))
                        if e is None:
                            continue
                        M[e, t] += base_bias + extra
                        M[e] /= M[e].sum()
    else:
        raise ValueError("unknown message init method")

    return M.astype(np.float64)

# -----------------------------------------------------------------------------
#  β parameter (Zhang et al. 2014‑style)
# -----------------------------------------------------------------------------

def beta_param(G, q):
    d = np.fromiter((deg for _, deg in G.degree()), float)
    a = d.mean(); eps = 1e-3
    return np.log((q * (1 + (q - 1) * eps)) / (max(a * (1 - eps) - (1 + (q - 1) * eps), 1e-10)) + 1) * 1.2

# -----------------------------------------------------------------------------
#  Main BP routine
# -----------------------------------------------------------------------------

def belief_propagation(
    G: nx.Graph,
    q: int,
    *,
    beta: float | None = None,
    max_iter: int = 1000,
    tol: float = 1e-4,
    damping: float = 0.20,
    balance_regularization: float = 0.10,
    seed: int = 0,
    min_steps: int = 0,
    init: Literal["random", "spectral"] = "random",
    msg_init: Literal["random", "copy", "pre-group"] = "random",
    group_obs: List | None = None,
    min_sep: float | None = None,
    eps: float = 0.1,
):
    """Vectorised BP that reproduces the exact math/logic of the reference loop."""

    rng = np.random.default_rng(seed)
    
    # Check if the graph has enough edges to run BP
    if G.number_of_edges() < 1:
        print("[BP] Warning: Graph has no edges, returning random beliefs")
        node2idx = {u: i for i, u in enumerate(G)}
        idx2node = {i: u for u, i in node2idx.items()}
        n = len(node2idx)
        beliefs = init_beliefs(n, q, rng)
        preds = beliefs.argmax(1)
        return beliefs, preds, node2idx, idx2node

    # ---------------------------------------------------------------------
    #  Pre‑compute arrays & constants
    # ---------------------------------------------------------------------
    node2idx, idx2node, src, dst, rev = build_arrays(G)
    n, m = len(node2idx), src.size // 2
    deg = np.fromiter((G.degree[u] for u in G), int)

    if beta is None:
        beta = beta_param(G, q) * 1.1  # match reference scaling
    exp_beta = np.exp(beta)

    # ---------------------------------------------------------------------
    #  Initial beliefs & messages
    # ---------------------------------------------------------------------
    spectral_labels = spectral_clustering(G, q, seed=seed) if init == "spectral" else {}
    beliefs = init_beliefs(n, q, rng, labels=spectral_labels, node2idx=node2idx)
    spec_arr = np.array([spectral_labels.get(idx2node[i], 0) for i in range(n)], int)

    messages_old = init_messages(
        q, src, dst,
        method=msg_init,
        rng=rng,
        beliefs=beliefs,
        spec_arr=spec_arr,
        node2idx=node2idx,
        group_obs=group_obs,
        min_sep=min_sep,
        eps=eps,
    )
    messages = np.empty_like(messages_old)

    # Scratch arrays
    S = np.empty((n, q))
    convergence_history: List[float] = []

    for it in range(max_iter):
        # --------------------------------------------------------------
        #  Belief update  (matches reference inner loops)
        # --------------------------------------------------------------
        edge_fac = 1.0 + (exp_beta - 1.0) * messages_old.clip(1e-10)
        log_fac = np.log(edge_fac)
        S.fill(0.0)
        np.add.at(S, dst, log_fac)
        # Compute beliefs in log space then exp
        log_beliefs = S - S.max(1)[:, None]
        beliefs[:] = np.exp(log_beliefs - np.log(np.exp(log_beliefs).sum(1)[:, None] + 1e-10))

        # --------------------------------------------------------------
        #  Community sizes & theta (same formulas)
        # --------------------------------------------------------------
        comm_sz = beliefs.mean(0).clip(1e-10)              # community_sizes with clipping
        theta = (deg[:, None] * beliefs).sum(0).clip(1e-10)  # theta with clipping

        # --------------------------------------------------------------
        #  Message update  (vectorised reference equation)
        # --------------------------------------------------------------
        # Safe handling of zero edge case
        if m > 0:
            # Compute messages in log space for numerical stability
            log_messages = (
                -beta * deg[src, None] * theta / (2.0 * m) +   # term1
                S[src] -                                       # Σ over neighbours except dst
                log_fac[rev] -                                 # subtract k→i contribution
                balance_regularization * np.log(comm_sz)       # size_penalty
            )
            # Subtract max for numerical stability
            log_max = log_messages.max(1)[:, None]
            messages_new = np.exp(log_messages - log_max)
            messages_new /= messages_new.sum(1)[:, None].clip(1e-10)
        else:
            # If m=0, provide a fallback to prevent division by zero
            messages_new = np.ones_like(messages_old)
            messages_new /= messages_new.sum(1)[:, None].clip(1e-10)

        # Damp
        messages[:] = (1.0 - damping) * messages_new + damping * messages_old

        # --------------------------------------------------------------
        #  Convergence check & optional entropy‑based noise reinjection
        # --------------------------------------------------------------
        if messages.size == 0:  # Safeguard against empty message arrays
            print("[BP] Warning: Empty message arrays detected, aborting loop")
            delta = 0.0
            break
        
        # Protected maximum calculation
        try:
            delta = np.max(np.abs(messages - messages_old))
            if np.isnan(delta):
                print("[BP] Warning: NaN values detected, reducing learning rate")
                damping = min(damping * 1.5, 0.9)  # Increase damping
                messages[:] = messages_old  # Revert to previous state
                continue
        except ValueError as e:
            if "zero-size array" in str(e):
                print("[BP] Warning: Zero-size array in delta calculation, aborting loop")
                delta = 0.0
                break
            else:
                raise
                
        convergence_history.append(float(delta))

        if delta < tol and it >= min_steps:
            entropy = -np.sum(comm_sz * np.log(comm_sz + 1e-10))
            entropy_ratio = entropy / (-np.log(1.0 / q))
            if entropy_ratio > 0.7:
                # Converged with sufficiently mixed communities
                print(f"[BP] converged in {it+1} iterations; entropy ratio={entropy_ratio:.3f}")
                break
            # Otherwise inject noise as in reference
            noise = rng.random(messages.shape) * 0.15 / (comm_sz + 1e-10)
            messages[:] = messages * 0.85 + noise
            messages /= messages.sum(1)[:, None]

        messages_old, messages = messages, messages_old  # swap buffers
    else:
        print(f"[BP] did not converge within {max_iter} iterations (Δ={delta:.2e})")

    preds = beliefs.argmax(1)
    return beliefs, preds, node2idx, idx2node

# -----------------------------------------------------------------------------
#  Evaluation helpers
# -----------------------------------------------------------------------------

def detection_stats(preds: np.ndarray, true: np.ndarray, *, n_perm: int = 10_000):
    """Compute accuracy, per‑community stats, and permutation‑test p‑value."""
    k = int(max(preds.max(), true.max()) + 1)
    C = confusion_matrix(true, preds, labels=np.arange(k))
    r, c = linear_sum_assignment(-C)
    perm = np.arange(k); perm[c] = r
    aligned = perm[preds]

    stats = {
        "accuracy": accuracy_score(true, aligned),
        "num vertices": len(true),
        "num communities predicted": len(np.unique(aligned)),
    }
    for t in range(k):
        mask = true == t
        stats[f"accuracy_{t}"] = accuracy_score(true[mask], aligned[mask])

    res = permutation_test(
        (true, aligned),
        statistic=lambda x, y: accuracy_score(x, y),
        vectorized=False,
        n_resamples=n_perm,
        alternative="greater",
        random_state=0,
    )
    stats["perm_p"] = float(res.pvalue)
    return stats

def get_true_communities(G: nx.Graph, *, node2idx: Dict[int,int] | None = None, attr: str = "block") -> np.ndarray:
    if node2idx is None:
        return np.array([G.nodes[u][attr] for u in G])
    arr = np.empty(len(node2idx), int)
    for u,i in node2idx.items():
        arr[i] = G.nodes[u][attr]
    return arr<|MERGE_RESOLUTION|>--- conflicted
+++ resolved
@@ -39,18 +39,10 @@
 def spectral_clustering(G: nx.Graph, q: int, *, seed: int = 0):
     # Make sure the adjacency matrix uses a valid dtype for eigs
     adj_mat = nx.adjacency_matrix(G).astype(np.float64)
-<<<<<<< HEAD
-    
-    N = adj_mat.shape[0]
-    ncv = min(N - 1, max(q + 20, 5*q))
-
-    vals, vecs = eigsh(adj_mat, k=q, which="LA", tol=1e-2, ncv=ncv, maxiter=1000)
-=======
     ncv = min(adj_mat.shape[0] - 1, max(2*q + 1, q + 20))
     
 
     vals, vecs = sla.eigs(adj_mat, k=q, which="LM", tol=1e-4, ncv=ncv, maxiter=1000)
->>>>>>> 690b85ee
     km = KMeans(n_clusters=q, random_state=seed).fit(np.real(vecs))
     return {n: int(l) for n, l in zip(G.nodes(), km.labels_)}
 
