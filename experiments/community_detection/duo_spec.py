from __future__ import annotations
from typing import Dict, List, Tuple, Literal
import networkx as nx
import numpy as np
import scipy.sparse.linalg as sla
from sklearn.cluster import KMeans
from sklearn.metrics import accuracy_score, confusion_matrix
from scipy.optimize import linear_sum_assignment
from scipy.stats import permutation_test, mode
from scipy.sparse import coo_matrix, csr_matrix, linalg as splinalg
from community_detection.bp.vectorized_bp import belief_propagation
from collections import defaultdict
from community_detection.bp.vectorized_bp import spectral_clustering
from copy import deepcopy
from scipy.sparse import diags
from sklearn.cluster import KMeans
from scipy.sparse import csgraph
from scipy.sparse.csgraph import laplacian as cs_lap
from numpy.linalg import norm
import scipy.sparse as sp
from scipy.sparse.linalg import eigs
from typing import Union, Tuple
from scipy.sparse.linalg import LinearOperator, eigsh
from scipy.sparse.csgraph import shortest_path
<<<<<<< HEAD
from scipy.sparse.linalg import lobpcg
from scipy.sparse.linalg import eigsh, lobpcg, ArpackNoConvergence, ArpackError

import numpy as np
import networkx as nx
from collections import defaultdict, deque

def build_pairwise_potentials(G, a, b):
    """
    Attach to each edge (u,v) a 2×2 potential matrix Phi_uv 
    so that Phi_uv[k,k] = exp(-dist^2/(2*r_in^2)),
             Phi_uv[k,ℓ] = exp(-dist^2/(2*r_out^2)) for k!=ℓ.
    """
    n = G.number_of_nodes()
    r_in  = np.sqrt(a * np.log(n) / n)
    r_out = np.sqrt(b * np.log(n) / n)
    for u, v, dat in G.edges(data=True):
        d = dat["dist"]
        w_in  = np.exp(-0.5 * (d / r_in)**2)
        w_out = np.exp(-0.5 * (d / r_out)**2)
        # potential as a 2×2 array: index 0,1 for two communities
        dat["Phi"] = np.array([[w_in, w_out],
                               [w_out, w_in]])
def loopy_bp(G, max_iter=20, tol=1e-3):
    """
    Run 2‐state sum‐product BP on G, using per‐edge dat["Phi"] (2×2 potentials).
    Returns marginals: bel[u] = [P(c_u=0), P(c_u=1)].
    """
    nodes = list(G.nodes())
    # 1) Init all directed messages m[u->v] = uniform
    m = {}
    for u, v in G.edges():
        m[(u, v)] = np.ones(2)
        m[(v, u)] = np.ones(2)

    prior = np.array([0.5, 0.5])
    for _ in range(max_iter):
        delta = 0.0
        # 2) For each directed edge u->v, update m[u->v]
        for u, v in list(m.keys()):
            Phi = G[u][v]["Phi"]           # shape (2,2)
            # product of all incoming messages to u except from v
            prod = prior.copy()
            for w in G.neighbors(u):
                if w == v:
                    continue
                prod *= m[(w, u)]
            # compute new message:  m_uv[k] = sum_ℓ Phi[ℓ,k] * prod[ℓ]
            new = Phi.T.dot(prod)
            new_sum = new.sum()
            if new_sum == 0:
                new = np.ones(2)  # avoid division by zero
                new_sum = 2.0
            new /= new_sum
            delta = max(delta, np.max(np.abs(new - m[(u, v)])))
            m[(u, v)] = new
        if delta < tol:
            break

    # 3) Compute node marginals
    bel = {}
    for u in nodes:
        prod = prior.copy()
        for w in G.neighbors(u):
            prod *= m[(w, u)]
        s = prod.sum()
        bel[u] = prod / (s if s else 1.0)
    return bel


def two_core_periphery_vote(G, core_labels, k=2, weight="weight"):
    """
    G : nx.Graph
    core_labels : dict node->label for all nodes in the k-core
    k : core number
    Returns labels dict for ALL nodes reached from the core.
    """
    # 1) find the k-core
    core_nodes = set(nx.k_core(G, k=k).nodes())
    # 2) seed the vote with the core labels
    labels = { u: core_labels[u] for u in core_nodes }
    # 3) BFS‐spread outwards
    q = deque(core_nodes)
    visited = set(core_nodes)
    while q:
        u = q.popleft()
        for v, dat in G[u].items():
            if v in visited:
                continue
            visited.add(v)
            # weight‐majority vote from neighbors already labeled
            votes = defaultdict(float)
            for nbr, dat2 in G[v].items():
                lbl = labels.get(nbr)
                if lbl is not None:
                    votes[lbl] += dat2.get(weight, 1.0)
            # assign the best (or default to 0 if no votes)
            labels[v] = max(votes, key=votes.get) if votes else 0
            q.append(v)
    return labels
=======
import math
from copy import deepcopy
from typing import Hashable, Iterable
from numpy.random import default_rng
from experiments.community_detection.bp.duo_bp import duo_bp
from sklearn.neighbors import KernelDensity
from scipy.linalg import eigh
# censoring schemes
# ---------------------------------------------------------------------
# 1)  Erdős–Rényi edge–mask  (keep each edge independently with ρ)
# ---------------------------------------------------------------------
def erdos_renyi_mask(
    G: nx.Graph,
    rho: float,
    *,
    seed: int | None = None,
    copy_node_attrs: bool = True,
) -> nx.Graph:
    """
    Return a *censored* graph in which each edge of ``G`` is kept
    independently with probability ``rho`` and deleted otherwise.

    Parameters
    ----------
    G : networkx.Graph
        The original (latent) graph.
    rho : float in (0,1]
        Retention probability P(edge is observed).
    seed : int or None
        Random-state seed for reproducibility.
    copy_node_attrs : bool
        If True, copy node attributes to the censored graph.

    Returns
    -------
    H : networkx.Graph
        Graph with the same node set as ``G`` but with
        each edge kept w.p. ``rho``.
    """
    if not (0.0 <= rho <= 1.0):
        raise ValueError("rho must be in [0,1]")

    rng = default_rng(seed)
    # --- create empty graph with same node set -----------------------
    H = nx.Graph()
    if copy_node_attrs:
        # deep-copy node attributes
        for u, attrs in G.nodes(data=True):
            H.add_node(u, **deepcopy(attrs))
    else:
        H.add_nodes_from(G.nodes())

    # --- Bernoulli retention for each edge ---------------------------
    for u, v, attrs in G.edges(data=True):
        if rng.random() < rho:
            H.add_edge(u, v, **deepcopy(attrs))

    return H


# ---------------------------------------------------------------------
# 2)  Geometric censoring  (keep edges whose ‖coords_u – coords_v‖ ≤ r)
# ---------------------------------------------------------------------
def geometric_censor(
    G: nx.Graph,
    r: float,
    *,
    coord_key: str = "coords",
    metric: str = "euclidean",
    copy_node_attrs: bool = True,
) -> nx.Graph:
    """
    Keep only those edges whose *geometric* distance between the
    incident vertices is ≤ r.

    Each node is expected to have a coordinate attribute (default
    name ``"coords"``) that is an iterable of floats, e.g. a 2- or
    3-dimensional position.

    Parameters
    ----------
    G : networkx.Graph
        Original graph (must have node attribute ``coord_key``).
    r : float
        Retention distance threshold (Euclidean by default).
    coord_key : str
        Node-attribute name that contains coordinates.
    metric : {"euclidean"}  (placeholder for future metrics)
    copy_node_attrs : bool
        If True, node attributes are copied into the censored graph.

    Returns
    -------
    H : networkx.Graph
        Graph with exactly those edges (u,v) whose coordinate distance
        ≤ r.  All vertices of ``G`` are preserved.
    """
    if r < 0:
        raise ValueError("distance threshold r must be non-negative")

    if metric != "euclidean":
        raise NotImplementedError("Only Euclidean metric supported")

    # --- helper to compute Euclidean distance quickly ---------------
    def _dist(a: Iterable[float], b: Iterable[float]) -> float:
        diff = np.fromiter(a, float) - np.fromiter(b, float)
        return float(np.sqrt(np.dot(diff, diff)))

    # --- create new graph with same nodes ---------------------------
    H = nx.Graph()
    if copy_node_attrs:
        for u, attrs in G.nodes(data=True):
            H.add_node(u, **deepcopy(attrs))
    else:
        H.add_nodes_from(G.nodes())

    # --- iterate over edges & keep those within r --------------------
    for u, v, attrs in G.edges(data=True):
        try:
            cu = G.nodes[u][coord_key]
            cv = G.nodes[v][coord_key]
        except KeyError as exc:
            raise KeyError(
                f"Node missing '{coord_key}' attribute needed for "
                "geometric censoring"
            ) from exc

        if _dist(cu, cv) <= r:
            H.add_edge(u, v, dist = _dist(cu, cv))

    return H

>>>>>>> 690b85ee

def create_dist_observed_subgraph(num_coords, observations):
    """
    create subgraph containing all nodes and observed paths as edges
    """
    subG = nx.Graph()
    
    for c in range(num_coords):
        subG.add_node(c)
     
    for p, d in observations:
        subG.add_edge(p[0], p[1], dist=d)
    return subG


def ising_cut_cleaner(G, labels, weight="weight"):
    """
    Perform one deterministic Ising-cut sweep on G.
    
    Parameters
    ----------
    G : networkx.Graph
        Graph whose edges carry a numeric `weight` attribute.
    labels : dict
        Mapping node -> community label (any hashable).
    weight : str
        Name of the edge attribute to use as the coupling strength.
    
    Returns
    -------
    new_labels : dict
        Copy of labels with some nodes flipped if it reduces the Ising energy.
    """
    new_labels = labels.copy()
    for u in G.nodes():
        # aggregate neighbor‐weights by their labels
        wsum = defaultdict(float)
        for v, dat in G[u].items():
            w = dat.get(weight, 1.0)
            wsum[labels[v]] += w
        # pick the neighbor‐label with maximum total weight
        best_label, best_w = max(wsum.items(), key=lambda x: x[1], default=(labels[u], 0.0))
        # current-label weight
        curr_w = wsum.get(labels[u], 0.0)
        # flip if another label has strictly more support
        if best_label != labels[u] and best_w > curr_w:
            new_labels[u] = best_label
    return new_labels


# ---------- New helper  -----------------------------------------------
def add_gaussian_weights_from_dist(G, sigma=None, scale=1.0):
    dists = [dat["dist"] for _,_,dat in G.edges(data=True)]
    if sigma is None:
        sigma = np.median(dists) or 1.0
    for _,_,dat in G.edges(data=True):
        if "weight" not in dat:          # preserve EM-updated weights
            dat["weight"] = np.exp(-0.5*(dat["dist"]/(sigma*scale))**2)

def add_localscale_weights(G, k=5):
    dmat = defaultdict(list)
    for u, v, d in G.edges(data=True):
        dmat[u].append(d["dist"])
        dmat[v].append(d["dist"])

    sigma = {u: np.median(sorted(ds)[:k]) for u, ds in dmat.items()}

    for u, v, d in G.edges(data=True):
        d["weight"] = np.exp(-0.5*(d["dist"]/(sigma[u]*sigma[v]))**2)


def renormalise_for_sampling(G, C):
    n      = G.number_of_nodes()
    p_obs  = C / (n*(n-1)/2)
    for _,_,d in G.edges(data=True):
        d["weight"] /= max(p_obs, 1e-9)        # debias, clip for safety


def add_jaccard_edges(
    G: nx.Graph,
    frac_keep: float = 0.02,          # add at most this fraction of |E| edges
    min_common: int  = 2,             # need ≥ 2 shared neighbours
    w_scale: float   = 0.05,          # ≤ 5 % of the weakest real edge
    tag: str         = "ghost",       # so _scale_or_prune() can skip them
) -> int:
    """
    Two-hop Jaccard edge completion.
    Adds light auxiliary edges between pairs that are *not* observed but
    share many neighbours.  The weight is
        w_ij = min{ Jaccard(i,j) , w_scale } · w_min,
    where w_min is the smallest existing real edge weight.
    Returns
    -------
    n_added : how many edges were inserted.
    """
    # ---------- basic book-keeping ------------------------------------------
    adj  = {u: set(G.neighbors(u)) for u in G}
    w_min = min(d.get("weight", 1.0) for _, _, d in G.edges(data=True))
    cand  = {}

    # ---------- gather candidates (two hops) ---------------------------------
    for u in G:
        for w in adj[u]:
            for v in adj[w]:
                if v <= u or G.has_edge(u, v):
                    continue                      # ignore existing / duplicates
                inter = adj[u].intersection(adj[v])
                if len(inter) < min_common:
                    continue
                jacc  = len(inter) / len(adj[u].union(adj[v]))
                cand[(u, v)] = jacc

    if not cand:
        return 0

    # ---------- keep strongest frac_keep -------------------------------------
    k_top   = max(1, int(frac_keep * G.number_of_edges()))
    top     = sorted(cand.items(), key=lambda kv: kv[1], reverse=True)[:k_top]

    # ---------- insert -------------------------------------------------------
    for (u, v), j in top:
        w     = min(j, w_scale) * w_min
        d_est = np.sqrt(-2.0 * np.log(j + 1e-12))   # crude inverse-Gaussian
        G.add_edge(u, v,
                weight = w,
                dist   = d_est,   #  ←  NEW, any positive placeholder works
                **{tag: True})

    return len(top)

def kl_refine(G, labels):
    improved = True
    while improved:
        improved = False
        for u in G:
            cur = labels[u]
            # Δscore if we flip to the other block
            delta = sum(d["weight"]*(labels[v]==cur) for v,d in G[u].items()) \
                  - sum(d["weight"]*(labels[v]!=cur) for v,d in G[u].items())
            if delta < 0:  # flipping lowers “cut” → better clustering
                labels[u] = 1-cur
                improved = True
    return labels

def label_propagation(G, labels, rounds=10):
    for _ in range(rounds):
        for u in G.nodes():
            votes = defaultdict(float)
            for v,d in G[u].items():
                votes[labels[v]] += d["weight"]
            labels[u] = max(votes, key=votes.get)
    return labels


###############################################################################
# Utility: minimal k‑means++ (pure NumPy)                                     #
###############################################################################

# ---------------------------------------------------------------------------
# Helper utilities
# ---------------------------------------------------------------------------

def _edge_same_prob(bel: np.ndarray, iu, iv) -> np.ndarray:
    """P[u,v same label] for many edges at once (einsum)."""
    return np.einsum("ij,ij->i", bel[iu], bel[iv])


def _to_idx(edges, node2idx):
    iu = np.fromiter((node2idx[u] for u, _ in edges), int, len(edges))
    iv = np.fromiter((node2idx[v] for _, v in edges), int, len(edges))
    return iu, iv


def weighted_percentile(x, q, w=None):
    """
    Percentile that respects optional weights.

    Parameters
    ----------
    x : 1-D data
    q : percentile 0–100
    w : same length weights (defaults to 1)

    Returns
    -------
    float – value 'v' s.t.  q percent of weighted mass lies below v.
    """
    x = np.asarray(x, float)
    if w is None:
        w = np.ones_like(x)
    else:
        w = np.asarray(w, float)

    idx = np.argsort(x)
    x, w = x[idx], w[idx]
    cdf = np.cumsum(w)
    cdf /= cdf[-1]
    return np.interp(q / 100.0, cdf, x)


def _scale_or_prune(
    G: nx.Graph,
    mask: np.ndarray,
    probs: np.ndarray,
    lam: float,
    w_min: float,
) -> int:
    """
    Edge re-weighting / pruning helper – identical logic, just tidied.
    """
    edges = np.asarray(G.edges(), dtype=object)
    n_removed = 0
    for (u, v), m, p in zip(edges, mask, probs):
        if not m:
            continue
        dat = G[u][v]
        if dat.get("ghost"): 
            continue
        if dat.get("ghost_knn"):
            continue
        w = G[u][v].get("weight", 1.0)
        w *= 1.0 - lam * p        # shrink
        if w < w_min:
            G.remove_edge(u, v)
            n_removed += 1
        else:
            G[u][v]["weight"] = w
    return n_removed


# ----------------------------------------------------------------------
# EM driver – spectral dual (“duo_spec”)
# ----------------------------------------------------------------------

# ----------------------------------------------------------------------
# 1)  Bethe–Hessian  (with NB-based r  + better softmax confidence)
# ----------------------------------------------------------------------
def _largest_nb_eig(G, nodes, max_iter=200, tol=1e-5, seed=42):
    """
    Power-iteration for the leading eigenvalue of the non-backtracking matrix
    without materialising it explicitly (O(|E|) memory).
    """
    rng   = np.random.default_rng(seed)
    m     = G.number_of_edges()
    # directed edge list -------------------------------------------------
    edges = []
    for u, v in G.edges():
        edges.append((u, v))
        edges.append((v, u))
    e2idx = {e: i for i, e in enumerate(edges)}
    idx2e = edges
    n_dir = len(edges)

    # adjacency helper  --------------------------------------------------
    nbr = [[] for _ in range(n_dir)]
    for idx, (u, v) in enumerate(idx2e):
        for w in G.neighbors(v):
            if w == u:
                continue            # non-backtracking
            nbr[idx].append(e2idx[(v, w)])

    # power iteration ----------------------------------------------------
    x     = rng.standard_normal(n_dir)
    x    /= norm(x)
    lam   = 0.0
    # for _ in range(max_iter):
    #     x_new = np.zeros_like(x)
    #     for i, js in enumerate(nbr):
    #         x_new[i] = x[js].sum()
    #     lam_new = norm(x_new)
    #     x_new  /= lam_new
    #     if abs(lam_new - lam) < tol * lam_new:
    #         lam = lam_new
    #         break
    #     x, lam = x_new, lam_new
    for _ in range(max_iter):
        x_new.fill(0.0)
        for i, js in enumerate(nbr):
            if js:                       # skip dangling edges
                x_new[i] = x[js].sum()

        lam_new = norm(x_new)
        if lam_new < 1e-12:              # <- NEW: vector collapsed
            x = rng.standard_normal(n_dir)
            x /= norm(x)
            continue                     # fresh restart

        x_new /= lam_new
        if abs(lam_new - lam) < tol * lam_new:
            return lam_new               # converged
        x, lam = x_new, lam_new

    return lam        # leading eigen-value ρ


# ---------------------------------------------------------------------------
# Confidence helper: 1 / (1 + ‖x − μ‖)
# ---------------------------------------------------------------------------
def _conf_from_center(X, mu):
    """
    Confidence matrix Q[i,c] = 1 / (1 + ||x_i − μ_c||_2)
    Rows are re-normalised to sum to 1.
    """
    dists = np.linalg.norm(X[:, None, :] - mu[None, :, :], axis=-1)  # (n,q)
    Q     = 1.0 / (1.0 + dists)
    Q    /= Q.sum(axis=1, keepdims=True)
    return Q


# ---------------------------------------------------------------------------
# 1) Bethe–Hessian geometry step  (soft confidence)
# ---------------------------------------------------------------------------
def bethe_hessian(
    H_obs           : nx.Graph,
    q               : int,
    *,
    use_nonbacktracking : bool = False,
    weight_from_dist    : bool = True,
    sigma_scale         : float = 1.0,
    random_state        : int   = 42,
):
    """
    Bethe–Hessian spectral embedding with soft confidence output.
    Returns
    -------
    Q      : (n,q) confidence; rows sum to 1
    hard   : argmax(Q,1)
    node2idx / idx2node
    """
    # ---------- node order ----------------------------------------------------
    nodes      = list(H_obs.nodes())
    node2idx   = {u: i for i, u in enumerate(nodes)}
    idx2node   = {i: u for u, i in node2idx.items()}
    n          = len(nodes)

    # ---------- (optional) weight from 'dist' ---------------------------------
    if weight_from_dist:
        d_vals = np.array([d.get("dist", 1.0) for _, _, d in H_obs.edges(data=True)])
        sigma  = (np.median(d_vals) or 1.0) * sigma_scale
        for u, v, d in H_obs.edges(data=True):
            if "dist" in d:
                d["weight"] = np.exp(-0.5 * (d["dist"] / sigma) ** 2)
            else:
                d["weight"] = 1.0  # Default weight when dist is not available

    A   = nx.to_scipy_sparse_array(H_obs, nodelist=nodes,
                                   format="csr", weight="weight")
    deg = np.array(A.sum(axis=1)).ravel()
    D   = diags(deg)

    # ---------- choose r ------------------------------------------------------
    # ---------- choose r ----------------  ----------------------------------
    if use_nonbacktracking:
<<<<<<< HEAD
        try:
            rho_nb = _largest_nb_eig(H_obs, nodes, seed=random_state)
            if not np.isfinite(rho_nb) or rho_nb <= 0:
                raise ValueError
            r = np.sqrt(rho_nb)
        except Exception:
            # Fallback: average degree (works even on trees / 1-cores)
            r = np.sqrt(max(deg.mean(), 1e-12))
    else:
        r = np.sqrt(max(deg.mean(), 1e-12))

=======
        raise NotImplementedError("non-backtracking r not yet hooked in")
    r = np.sqrt(deg.mean())
>>>>>>> 690b85ee

    # ---------- Bethe–Hessian -------------------------------------------------
    I  = diags(np.ones(n))
    Hr = (r * r - 1.0) * I - r * A + D

<<<<<<< HEAD
    k   = q
    ncv = min(n - 2, max(4 * k + 20, 80))


    vals, vecs = eigsh(-Hr, k=q, which="LA", ncv=ncv, tol=1e-4, maxiter=10000)   # (n,q)
=======
    vals, vecs = eigsh(-Hr, k=q, which="LA")   # (n,q)
>>>>>>> 690b85ee

    # ---------- k-means & confidence -----------------------------------------
    km    = KMeans(n_clusters=q, n_init=20, random_state=random_state).fit(vecs)
    hard  = km.labels_
    mu    = km.cluster_centers_
    Q     = _conf_from_center(vecs, mu)

    return Q, hard, node2idx, idx2node


# # ---------------------------------------------------------------------------
# # 2) Normalised-Laplacian community step  (soft confidence)
# # ---------------------------------------------------------------------------
# def laplacian(
#     H_obs        : nx.Graph,
#     q            : int,
#     *,
#     random_state : int = 42,
# ):
#     """
#     Spectral clustering (norm-Laplacian) with 1/(1+dist) confidence.
#     """
#     nodes    = list(H_obs.nodes())
#     node2idx = {u: i for i, u in enumerate(nodes)}
#     idx2node = {i: u for u, i in node2idx.items()}

#     A = nx.to_scipy_sparse_array(H_obs, nodelist=nodes, format="csr")
#     L = csgraph.laplacian(A, normed=True).astype(float)

#     evals, evecs = np.linalg.eigh(L.toarray())
#     X = evecs[:, 1 : q + 1]  # bottom q (skip trivial)

#     km    = KMeans(n_clusters=q, n_init=20, random_state=random_state).fit(X)
#     hard  = km.labels_
#     mu    = km.cluster_centers_
#     Q     = _conf_from_center(X, mu)

#     return Q, hard, node2idx, idx2node

# def regularized_laplacian(
#     H_obs        : nx.Graph,
#     q            : int,
#     *,
#     random_state : int = 42,
# ):
#     """
#     Spectral clustering (regularized Laplacian) with 1/(1+dist) confidence.
#     Uses L_reg = (D + τ I)^(-1/2) A (D + τ I)^(-1/2) with τ = 1.
#     """
#     # --- build index mappings
#     nodes    = list(H_obs.nodes())
#     node2idx = {u: i for i, u in enumerate(nodes)}
#     idx2node = {i: u for u, i in node2idx.items()}
#     n        = len(nodes)

#     # --- adjacency and degrees
#     A        = nx.to_scipy_sparse_array(H_obs, nodelist=nodes, format="csr")
#     deg      = np.array(A.sum(axis=1)).flatten()

#     # --- regularization
#     tau      = 1.0
#     D_reg    = sp.diags(deg + tau)
#     D_inv_s  = sp.diags(1.0 / np.sqrt(deg + tau))

#     # --- regularized Laplacian operator
#     L_reg    = D_inv_s @ A @ D_inv_s

#     # --- eigen-decomposition (dense for simplicity)
#     evals, evecs = np.linalg.eigh(L_reg.toarray())
#     # take top-q eigenvectors (largest eigenvalues)
#     X = evecs[:, -q:]

#     # --- k-means clustering
#     km   = KMeans(n_clusters=q, n_init=20, random_state=random_state).fit(X)
#     hard = km.labels_
#     mu   = km.cluster_centers_

#     # --- soft confidence from distance to centers
#     Q    = _conf_from_center(X, mu)

#     return Q, hard, node2idx, idx2node


# def laplacian(
#     H_obs        : nx.Graph,
#     q            : int,
#     *,
#     random_state : int = 42,
# ):
#     """
#     Spectral clustering (norm-Laplacian) with 1/(1+dist) confidence,
#     using ARPACK for the bottom q+1 eigenpairs of L_norm.
#     """
#     # --- build index mappings
#     nodes    = list(H_obs.nodes())
#     node2idx = {u: i for i, u in enumerate(nodes)}
#     idx2node = {i: u for u, i in node2idx.items()}
#     n        = len(nodes)

#     # --- normalized Laplacian (sparse)
#     A = nx.to_scipy_sparse_array(H_obs, nodelist=nodes, format="csr")
#     L = csgraph.laplacian(A, normed=True)

#     # --- choose ARPACK params
#     m   = q + 1
#     ncv = min(n - 1, max(2 * (m + 20), 10 * m))


#     # # --- compute smallest m eigenpairs of L
#     # evals, evecs = eigsh(
#     #     L,
#     #     k=m,
#     #     sigma=0.0,
#     #     which="LM",
#     #     ncv=ncv,
#     #     tol=1e-4,
#     #     maxiter=10000
#     # )
#     I = sp.eye(n, format="csr")
#     M = I - L
#     evals_M, evecs = eigsh(
#         M,
#         k=m,
#         which="LA",     # largest algebraic
#         ncv=ncv,
#         tol=1e-4,
#         maxiter=10000
#     )
# # recover L's top-of-the-bottom spectrum:
#     evals = 1 - evals_M


#     # --- drop the trivial eigenvector and keep next q
#     X = evecs[:, 1 : m]

#     # --- k-means + soft confidence
#     km   = KMeans(n_clusters=q, n_init=20, random_state=random_state).fit(X)
#     hard = km.labels_
#     mu   = km.cluster_centers_
#     Q    = _conf_from_center(X, mu)

#     return Q, hard, node2idx, idx2node

def laplacian(
    H_obs        : nx.Graph,
    q            : int,
    *,
    random_state : int = 42,
):
    nodes    = list(H_obs.nodes())
    node2idx = {u: i for i, u in enumerate(nodes)}
    idx2node = {i: u for u, i in node2idx.items()}
    n        = len(nodes)

    A = nx.to_scipy_sparse_array(H_obs, nodelist=nodes, format="csr")
    L = csgraph.laplacian(A, normed=True)

    m   = q + 1
    base_ncv = min(n - 1, max(m + 20, 5 * m))

    # STEP 1: try eigsh on M = I - L
    try:
        M = sp.eye(n, format="csr") - L
        evals_M, evecs = eigsh(
            M,
            k=m,
            which="LA",
            ncv=base_ncv,
            tol=1e-4,
            maxiter=10000
        )
        evals = 1 - evals_M

    except (ArpackNoConvergence, ArpackError):
        # bump ncv and retry once
        try:
            bigger_ncv = min(n - 1, base_ncv * 2)
            evals_M, evecs = eigsh(
                M,
                k=m,
                which="LA",
                ncv=bigger_ncv,
                tol=1e-4,
                maxiter=10000
            )
            evals = 1 - evals_M

        except (ArpackNoConvergence, ArpackError):
            # STEP 2: fallback to shift-invert on L (if you still want it)
            try:
                evals, evecs = eigsh(
                    L,
                    k=m,
                    sigma=0.0,
                    which="LM",
                    ncv=base_ncv,
                    tol=1e-4,
                    maxiter=10000
                )
            except (ArpackNoConvergence, RuntimeError, ArpackError):
                # STEP 3: try LOBPCG
                np.random.seed(random_state)
                X0 = np.random.randn(n, m)

                try:
                    evals, evecs = lobpcg(L, X0, largest=False, tol=1e-4, maxiter=200)
                except Exception:
                    # FINAL FALLBACK: dense eigh
                    L_dense = L.toarray()
                    all_vals, all_vecs = np.linalg.eigh(L_dense)
                    evals, evecs = all_vals[:m], all_vecs[:, :m]

    # drop trivial eigenvector (first one) and keep next q
    X = evecs[:, 1:m]

    km   = KMeans(n_clusters=q, n_init=20, random_state=random_state).fit(X)
    hard = km.labels_
    mu   = km.cluster_centers_
    Q    = _conf_from_center(X, mu)

    return Q, hard, node2idx, idx2node



def regularized_laplacian(
    H_obs        : nx.Graph,
    q            : int,
    *,
    random_state : int = 42,
):
    """
    Spectral clustering on the regularized Laplacian
      L_reg = (D + τI)^(-1/2) A (D + τI)^(-1/2),
    using ARPACK to get the top-q eigenvectors.
    """
    # --- build index mappings
    nodes    = list(H_obs.nodes())
    node2idx = {u: i for i, u in enumerate(nodes)}
    idx2node = {i: u for u, i in node2idx.items()}
    n        = len(nodes)

    # --- adjacency & degree
    A   = nx.to_scipy_sparse_array(H_obs, nodelist=nodes, format="csr")
    deg = np.array(A.sum(axis=1)).ravel()

    # --- regularization
    tau     = 1.0
    D_inv_s = sp.diags(1.0 / np.sqrt(deg + tau))

    # --- form L_reg
    L_reg = D_inv_s @ A @ D_inv_s

    # --- choose ARPACK params
    m   = q
    ncv = min(n - 1, max(m + 20, 5 * m))

    # --- compute the q largest eigenpairs of L_reg
    evals, evecs = eigsh(
        L_reg,
        k=m,
        which="LA",
        ncv=ncv,
        tol=1e-4,
        maxiter=10000
    )

    # --- use those q eigenvectors directly
    X = evecs

    # --- k-means + soft confidence
    km   = KMeans(n_clusters=q, n_init=20, random_state=random_state).fit(X)
    hard = km.labels_
    mu   = km.cluster_centers_
    Q    = _conf_from_center(X, mu)

    return Q, hard, node2idx, idx2node



def morans(
    H_obs        : nx.Graph,
    q            : int,
    *,
    random_state : int = 42,
):
    """
    Spectral clustering (Moran's I operator) with 1/(1+dist) confidence.
    Uses M = D^(-1/2) A D^(-1/2) - (1 1^T) / vol, where vol = sum_i d_i.
    """
    # --- build index mappings
    nodes    = list(H_obs.nodes())
    node2idx = {u: i for i, u in enumerate(nodes)}
    idx2node = {i: u for u, i in node2idx.items()}
    n        = len(nodes)

    # --- adjacency and degrees
    A        = nx.to_scipy_sparse_array(H_obs, nodelist=nodes, format="csr")
    deg      = np.array(A.sum(axis=1)).flatten()
    vol      = deg.sum()

    # --- add regularization to avoid division by zero
    tau      = 1e-8  # small regularization constant
    deg_reg  = deg + tau
    vol_reg  = deg_reg.sum()

    # --- normalized adjacency with regularization
    D_inv_s = sp.diags(1.0/np.sqrt(deg_reg))
    P       = D_inv_s @ A @ D_inv_s  # still sparse

    n = len(deg)
    
    # --- direct sparse matrix approach for better stability
    # Create the constant term (1/vol) * (1 1^T) as a sparse matrix
    ones_vec = np.ones(n) / np.sqrt(vol_reg)
    J = sp.csr_matrix(np.outer(ones_vec, ones_vec))
    M = P - J

    # --- eigen-decomposition (using sparse eigensolvers with better parameters)
    # Using shift-invert mode for better numerical stability
    sigma = 0.5  # shift value near the eigenvalues we want
    try:
        # First attempt with shift-invert mode
        evals, evecs = eigsh(M, k=q, which='LM', tol=1e-5, maxiter=10000,
                             sigma=sigma, mode='normal')
    except Exception:
        # Fallback approach with simpler parameters if first attempt fails
        try:
            evals, evecs = eigsh(M, k=q, which='LM', tol=1e-3, maxiter=5000)
        except Exception:
            # Last resort: use dense eigensolver if sparse methods fail
            M_dense = M.toarray()
            evals, evecs = np.linalg.eigh(M_dense)
            # Take largest eigenvalues
            idx = np.argsort(evals)[-q:]
            evals = evals[idx]
            evecs = evecs[:, idx]
    
    # Sort by eigenvalue (if using sparse method)
    if len(evals) == q:  # Only sort if we got exactly q eigenvalues
        idx = np.argsort(evals)
        evals = evals[idx]
        evecs = evecs[:, idx]
    
    # take top-q eigenvectors (largest eigenvalues)
    X = evecs[:, -q:]

    # --- k-means clustering
    km   = KMeans(n_clusters=q, n_init=20, random_state=random_state).fit(X)
    hard = km.labels_
    mu   = km.cluster_centers_

    # --- soft confidence from distance to centers
    Q    = _conf_from_center(X, mu)

    return Q, hard, node2idx, idx2node


# ---------------------------------------------------------------------------
# 4) SCORE community step  (soft confidence)
# ---------------------------------------------------------------------------
def score(
    H_obs        : nx.Graph,
    q            : int,
    *,
    random_state : int = 42,
):
    """
    SCORE: Spectral Clustering On Ratios‐of‐Eigenvectors.
    1) Regularize adjacency A -> (D+τI)^(-1/2) A (D+τI)^(-1/2)
    2) Compute top‐q eigenvectors v1…vq
    3) Build ratio matrix R[i,ℓ] = v_{ℓ+1}[i]/(v1[i] + eps)
    4) k-means on R, then soft confidence via 1/(1+dist)
    """
    # — build index mappings
    nodes    = list(H_obs.nodes())
    node2idx = {u: i for i, u in enumerate(nodes)}
    idx2node = {i: u for u, i in node2idx.items()}
    n        = len(nodes)

    # — adjacency + regularization
    A    = nx.to_scipy_sparse_array(H_obs, nodelist=nodes, format='csr')
    deg  = np.array(A.sum(axis=1)).ravel()
    τ    = 1.0
    D_s  = diags(1.0 / np.sqrt(deg + τ))
    A_reg = D_s @ A @ D_s

    # — leading q eigenvectors of A_reg
    vals, vecs = eigsh(A_reg, k=q, which='LA', tol=1e-5, maxiter=10000)
    v1 = vecs[:, 0]
    eps = 1e-8

    # — build ratio matrix R ∈ ℝ^{n×(q-1)}
    R = np.zeros((n, q-1))
    for ℓ in range(1, q):
        R[:, ℓ-1] = vecs[:, ℓ] / (v1 + eps)

    # — k-means + soft confidence
    km   = KMeans(n_clusters=q, n_init=20, random_state=random_state).fit(R)
    hard = km.labels_
    Q    = _conf_from_center(R, km.cluster_centers_)
    return Q, hard, node2idx, idx2node


# ---------------------------------------------------------------------------
# Update get_callable to include the new methods
# ---------------------------------------------------------------------------
def get_callable(calls: Union[Tuple, str]):
    func_dict = {
        "bethe_hessian":     bethe_hessian,
        "laplacian":         laplacian,
        "regularized_laplacian": regularized_laplacian,
        "morans":            morans,
        "score":             score,
    }
    if isinstance(calls, str):
        return (func_dict[calls], func_dict[calls])
    elif isinstance(calls, tuple):
        if len(calls) == 2:
            return (func_dict[calls[0]], func_dict[calls[1]])
        elif len(calls) == 1:
            return (func_dict[calls[0]], func_dict[calls[0]])
        else:
            raise ValueError("Invalid callable input")


# ---------------------------------------------------------------------------
# helpers --------------------------------------------------------------------
def _to_idx(edge_arr, n2i):
    iu = np.fromiter((n2i[u] for u, _ in edge_arr), int, len(edge_arr))
    iv = np.fromiter((n2i[v] for _, v in edge_arr), int, len(edge_arr))
    return iu, iv


def _edge_same_prob(Q, iu, iv):
    """probability that two endpoints share the same label under Q."""
    return (Q[iu] * Q[iv]).sum(1)


def _scale_edges(G, mask, conf, lam, w_min, w_cap, mode="shrink"):
    """Scale selected edges up/down.

    Parameters
    ----------
    mask : bool array over `edges`
    conf : confidence values (same shape)
    lam  : scalar 0–1 shrink / boost magnitude
    mode : "shrink" | "boost"
    """
    cnt = 0
    for (flag, (u, v), c) in zip(mask, G.edges(), conf):
        if not flag:
            continue
        w = G[u][v]["weight"]
        if mode == "shrink":
            new_w = max(w_min, w * (1.0 - lam))
        else:                                   # boost
            fac   = 1.0 + lam * c              # confidence-adaptive
            new_w = min(w_cap, w * fac)
        if abs(new_w - w) > 1e-12:
            G[u][v]["weight"] = new_w
            cnt += 1
    return cnt


# ---------------------------------------------------------------------------
# main -----------------------------------------------------------------------
def duo_spec(
<<<<<<< HEAD
    H_obs            : nx.Graph,
    K                : int,
    num_balls        : int = 16,
    config           : tuple = ('bethe_hessian', 'bethe_hessian'),
    max_em_iters     : int   = 50,
    init_beliefs     : np.ndarray | None = None,
    anneal_steps     : int   = 6,
    warmup_rounds    : int   = 2,
    comm_cut         : float = 0.90,
    geo_cut          : float = 0.90,
    shrink_comm      : float = 1.00,
    shrink_geo       : float = 0.80,
    w_min            : float = 5e-2,
    tol              : float = 1e-4,
    patience         : int   = 7,
    random_state     : int   = 0,
=======
    H_obs: nx.Graph,
    K: int,
    num_balls: int = 16,
    config: tuple = ("bethe_hessian", "bethe_hessian"),
    *,
    # EM
    max_em_iters=50,
    anneal_steps=6,
    warmup_rounds=2,
    # percentile cuts
    comm_cut=0.90,
    geo_cut=0.90,
    # shrink / boost strength
    shrink_comm=1.00,
    shrink_geo=0.80,
    boost_comm=0.60,
    boost_geo=0.40,
    boost_cut_comm=0.97,
    boost_cut_geo=0.97,
    # weight bounds
    w_min=5e-2,
    w_cap=4.0,
    # misc
    tol=1e-4,
    patience=7,
    random_state=0,
>>>>>>> 690b85ee
):
    """Pure-spectral EM with both up- and down-weighting of edges."""
    rng = np.random.default_rng(random_state)
    subG = deepcopy(H_obs)
    for _, _, d in subG.edges(data=True):
        d.setdefault("weight", 1.0)

    edges = np.asarray(subG.edges(), dtype=object)
    node2idx = {u: i for i, u in enumerate(subG.nodes())}
    iu_glob, iv_glob = _to_idx(edges, node2idx)

    best, hist, no_imp = {"obj": -np.inf}, [], 0
    config = get_callable(config)

<<<<<<< HEAD
        # ------------------------ community step ------------------------------
        # Q_comm, hard_comm, *_ = config[0](
        #     subG, q=K, random_state=random_state
        # )

                # ---------------------- init override --------------------------
        if em == 1 and init_beliefs is not None:
            Q_comm   = init_beliefs.copy()
            hard_comm = Q_comm.argmax(axis=1)
        else:
            # ---------------- community step ---------------------------
            Q_comm, hard_comm, *_ = config[0](
                subG, q=K, random_state=random_state
            )

        p_same = _edge_same_prob(Q_comm, iu_global, iv_global)
        mask_comm   = p_same > np.percentile(p_same, comm_cut * 100)
=======
    def _lam(step, base):            # linear ramp-up after warm-up
        d = step - warmup_rounds
        if d <= 0:  return 0.0
        return base if d >= anneal_steps else base * d / anneal_steps

    # -----------------------------------------------------------------------
    for em in range(1, max_em_iters + 1):
        # ---------------- community embedding -----------------------------
        Q_comm, hard_comm, *_ = config[0](
            subG, q=K, random_state=random_state
        )
        p_same = _edge_same_prob(Q_comm, iu_glob, iv_glob)
        mask_comm_shrink = p_same > np.percentile(p_same, comm_cut * 100)
        mask_comm_boost  = p_same > np.percentile(p_same, boost_cut_comm * 100)
>>>>>>> 690b85ee

        # ---------------- geometry embedding ------------------------------
        Q_geo, hard_geo, *_ = config[1](
            subG, q=num_balls, random_state=random_state
        )
        same_ball = hard_geo[iu_glob] == hard_geo[iv_glob]
        conf_g = 0.5 * (Q_geo[iu_glob, hard_geo[iu_glob]] +
                        Q_geo[iv_glob, hard_geo[iv_glob]])
        mask_geo_shrink = same_ball & (
            conf_g > np.percentile(conf_g, geo_cut * 100)
        )
        mask_geo_boost = same_ball & (
            conf_g > np.percentile(conf_g, boost_cut_geo * 100)
        )

        # ---------------- edge re-weighting  ------------------------------
        λc, λg = _lam(em, shrink_comm), _lam(em, shrink_geo)
        λcB, λgB = _lam(em, boost_comm), _lam(em, boost_geo)

        drop_c = _scale_edges(subG, mask_comm_shrink, p_same, λc,
                              w_min, w_cap, "shrink")
        drop_g = _scale_edges(subG, mask_geo_shrink,  conf_g, λg,
                              w_min, w_cap, "shrink")
        boost_c = _scale_edges(subG, mask_comm_boost, p_same, λcB,
                               w_min, w_cap, "boost")
        boost_g = _scale_edges(subG, mask_geo_boost,  conf_g, λgB,
                               w_min, w_cap, "boost")

        # ---------------- objective & bookkeeping -------------------------
        obj = float(np.max(Q_comm, axis=1).sum())
        hist.append(dict(it=em, obj=obj, edges=subG.number_of_edges(),
                         shrink_comm=drop_c, shrink_geo=drop_g,
                         boost_comm=boost_c,  boost_geo=boost_g))

        if obj > best["obj"]:
            best.update(obj=obj, beliefs=Q_comm, balls=hard_geo,
                        node2idx=node2idx)
            no_imp = 0
        else:
            no_imp += 1

        # early-stop conditions
        if no_imp >= patience:
            print(f"[EM] patience reached ({patience}) at iter {em}")
            break
        if em > 1 and abs(obj - hist[-2]["obj"]) < tol:
            print(f"[EM] converged at iter {em}")
            break
        if subG.number_of_edges() == 0:
            print("[EM] graph emptied – stop")
            break

    hard_final = best["beliefs"].argmax(1)
    return dict(
        beliefs=best["beliefs"],
        communities=hard_final,
        balls=best["balls"],
        node2idx=best["node2idx"],
        idx2node={i: u for u, i in best["node2idx"].items()},
        history=hist,
        G_final=subG,
    )
# ----------------------------------------------------------- safe EM driver
def duo_bprop(
    G_obs              : nx.Graph,
    K                  : int,
    *,
    # ---------------- algorithmic knobs ------------------------------
    max_em_iters     = 50,
    anneal_steps     = 8,
    warmup_rounds    = 2,
    # cut-offs
    boost_cut        = 0.97,
    add_cut          = 0.995,
    geo_cut          = 0.90,
    # magnitudes
    boost_lambda0    = 0.30,
    shrink_geo       = 0.80,
    boost_cap        = 3.0,
    w_add            = 0.5,
    max_virtual      = 3,
    w_min            = 5e-2,
    # BP, misc ...
    **kwargs,
):
    """
    Safe EM-style refinement that *only* re-scales up/down existing edges
    and (optionally) adds lightweight virtual edges between highly probable
    same-community pairs.
    """
    rng   = np.random.default_rng(kwargs.get("seed", 0))
    G     = deepcopy(G_obs)

    # --- keep original weights for later restoration -----------------
    for u, v, d in G.edges(data=True):
        d.setdefault("weight", 1.0)
        d["w_orig"]  = d["weight"]
        d["w_extra"] = 0.0           # up-weights + virtual edges live here

    hist, best, no_imp = [], {"obj":-np.inf}, 0

    for em in range(1, max_em_iters+1):
        # ---------------- BP for communities -------------------------
        bel_c, _, n2i, _ = belief_propagation(G, q=K, **kwargs)
        edges   = np.asarray(G.edges(), dtype=object)
        iu, iv  = _to_idx(edges, n2i)
        p_same  = _edge_same_prob(bel_c, iu, iv)

        # percentile thresholds
        th_boost = np.percentile(p_same, boost_cut*100)
        mask_boost = p_same > th_boost                 # existing edges
        # ------------------------------------------------------------- Boost
        λ = min(boost_lambda0 * em / max(1, anneal_steps), boost_lambda0)
        for flag, (u, v) in zip(mask_boost, edges):
            if not flag:
                continue
            data = G.edges[u, v]
            factor = 1 + λ
            factor = min(factor, boost_cap)
            data["w_extra"] = (factor-1)*data["w_orig"]

        # ---------------- Geometry step  (soft down-weight) ----------
        bel_g, _, n2i_g, _ = belief_propagation(G, q=min(16, K*2), **kwargs)
        lbls_g = bel_g.argmax(1)
        iu_g, iv_g = _to_idx(edges, n2i_g)
        same_ball  = lbls_g[iu_g] == lbls_g[iv_g]
        th_geo     = np.percentile(
            0.5*(bel_g[iu_g,lbls_g[iu_g]]+bel_g[iv_g,lbls_g[iv_g]]),
            geo_cut*100,
        )
        mask_geo = same_ball & (
            0.5*(bel_g[iu_g,lbls_g[iu_g]]+bel_g[iv_g,lbls_g[iv_g]]) > th_geo
        )

        λ_geo = shrink_geo
        for flag, (u, v) in zip(mask_geo, edges):
            if not flag:
                continue
            data = G.edges[u, v]
            data["w_extra"]-= λ_geo*data["w_orig"]      # soft shrink
            # clip
            if data["w_orig"]+data["w_extra"] < w_min:
                data["w_extra"] = w_min-data["w_orig"]

        # ------------------- Add virtual edges -----------------------
        # sample up to max_virtual per node among absent pairs
        th_add = np.percentile(p_same, add_cut*100)
        # rank candidate non-edges
        cand_idx = np.where(p_same > th_add)[0]
        rng.shuffle(cand_idx)
        added = 0
        per_node = {u:0 for u in G}
        for idx in cand_idx:
            u, v = edges[idx]
            if G.has_edge(u, v):          # only absent edges
                continue
            if per_node[u] >= max_virtual or per_node[v] >= max_virtual:
                continue
            G.add_edge(u, v,
                       weight = w_add,
                       w_orig = 0.0,
                       w_extra= w_add)
            per_node[u]+=1; per_node[v]+=1
            added += 1

        # ------------------ objective & bookkeeping ------------------
        obj = float(np.max(bel_c, axis=1).sum())
        hist.append(dict(it=em, obj=obj, added=added))

        if obj > best["obj"]:
            best.update(obj=obj, beliefs=bel_c, node2idx=n2i)
            no_imp = 0
        else:
            no_imp += 1
        if no_imp >= 7:
            break

    hard = best["beliefs"].argmax(1)
    return dict(
        beliefs=best["beliefs"],
        communities=hard,
        node2idx=best["node2idx"],
        idx2node={i:u for u,i in best["node2idx"].items()},
        history=hist,
        G_final=G,                 # in case one wants to inspect weights
    )



def detection_stats(preds: np.ndarray, true: np.ndarray, *, n_perm: int = 10_000):
    """Compute accuracy, per‑community stats, and permutation‑test p‑value."""
    k = int(max(preds.max(), true.max()) + 1)
    C = confusion_matrix(true, preds, labels=np.arange(k))
    r, c = linear_sum_assignment(-C)
    perm = np.arange(k); perm[c] = r
    aligned = perm[preds]

    stats = {
        "accuracy": accuracy_score(true, aligned),
        "num vertices": len(true),
        "num communities predicted": len(np.unique(aligned)),
    }
    for t in range(k):
        mask = true == t
        stats[f"accuracy_{t}"] = accuracy_score(true[mask], aligned[mask])

    res = permutation_test(
        (true, aligned),
        statistic=lambda x, y: accuracy_score(x, y),
        vectorized=False,
        n_resamples=n_perm,
        alternative="greater",
        random_state=0,
    )
    stats["perm_p"] = float(res.pvalue)
    return stats

def get_true_communities(G: nx.Graph, *, node2idx: Dict[int,int] | None = None, attr: str = "block") -> np.ndarray:
    if node2idx is None:
        return np.array([G.nodes[u][attr] for u in G])
    arr = np.empty(len(node2idx), int)
    for u,i in node2idx.items():
        arr[i] = G.nodes[u][attr]
    return arr

if __name__ == "__main__":
<<<<<<< HEAD
    from graph_generation.gbm import generate_gbm_poisson, generate_gbm
    from observations.standard_observe import PairSamplingObservation, get_coordinate_distance
    from community_detection.bp.vectorized_bp import belief_propagation, beta_param
    from sklearn.manifold import MDS
    from sklearn.cluster import KMeans
    from controls.spectral import spectral_clustering
    from community_detection.bp.vectorized_bp import belief_propagation
    a = 70
    b = 16
    n = 150
=======
    from experiments.graph_generation.gbm import generate_gbm
    from experiments.observations.standard_observe import PairSamplingObservation, get_coordinate_distance
    from experiments.community_detection.bp.vectorized_bp import belief_propagation, beta_param
    a = 30
    b = 5
    n = 350
>>>>>>> 690b85ee
    K = 2
    r_in = np.sqrt(a * np.log(n) / n)
    r_out = np.sqrt(b * np.log(n) / n)
    print(f"r_in = {r_in:.4f}, r_out = {r_out:.4f}")
    # G_true = generate_gbm_poisson(lam=50, K=K, a=a, b=b, seed=42)
    G_true = generate_gbm(
        n=n,
        K=K,
        a=a,
        b=b,
        seed=42
    )
    print("Generated graph with", len(G_true.nodes()), "nodes and", len(G_true.edges()), "edges")
    for u, v in G_true.edges():
        G_true[u][v]["dist"] = np.linalg.norm(np.array(G_true.nodes[u]["coords"]) - np.array(G_true.nodes[v]["coords"]))
    avg_deg = np.mean([G_true.degree[n] for n in G_true.nodes()])
    print("avg_deg:", avg_deg)
    original_density = avg_deg / len(G_true.nodes)
<<<<<<< HEAD
    C = 0.12 * original_density
=======
    C = 0.8 * original_density
>>>>>>> 690b85ee
    # print("C:", C)
    def weight_func(c1, c2):
        # return np.exp(-0.5 * get_coordinate_distance(c1, c2))
        return 1.0

    num_pairs = int(C * len(G_true.nodes) ** 2 / 2)
    sampler = PairSamplingObservation(G_true, num_samples=num_pairs, weight_func=weight_func, seed=42)
    observations = sampler.observe()

    obs_nodes: Set[int] = set()
    for p, d in observations:
        obs_nodes.add(p[0])
        obs_nodes.add(p[1])

<<<<<<< HEAD
    subG = create_dist_observed_subgraph(G_true.number_of_nodes(), observations)
    # add_gaussian_weights_from_dist(subG)
    # add_localscale_weights(subG, 2)
    # renormalise_for_sampling(subG, C)
    # add_jaccard_edges(subG, frac_keep=0.02)     #  ←  NEW
    # augment_knn_via_sp(subG, k=2)
    # labels = spectral_clustering(G_true, q=K, seed=42)
    # preds = np.array([labels[i] for i in range(len(labels))])
    # print("Running Loopy BP …")
=======
    # subG = create_dist_observed_subgraph(G_true.number_of_nodes(), observations)
    subG = erdos_renyi_mask(G_true, 0.005, seed=42)
    # subG = geometric_censor(G_true, 0.3, coord_key="coords")
    # # print("Running Loopy BP …")
>>>>>>> 690b85ee
    # beliefs, preds, node2idx, idx2node = belief_propagation(
    #     subG,
    #     q=K,
    #     seed=42,
    #     init="random",
    #     msg_init="random",
    #     max_iter=100000,
    #     damping=0.15,   
    #     balance_regularization=0.05,
    # )
<<<<<<< HEAD
    # _, labels, _, _ = gbm_em(
    #     subG,
    #     k=K,
    #     dim=3,
    #     epochs=100,
    #     lr_x=0.05,
    #     inner_grad_steps=500,
    #     eps=1e-9
    # )
    # labels = spectral_clustering(subG, q=K, seed=42)
    # preds = np.array([labels[i] for i in range(len(labels))])
    # res = em_geometry_community(
    #     subG,
    #     K=K,
    #     bp_kwargs=dict(
    #         init = "random",
    #         max_iter=1000,             # Increase max iterations
    #         damping=0.4,                # Start with moderate damping 
    #         balance_regularization=0.2, # Increase balance regularization
    #         min_steps=70,               # Minimum steps before early convergence
    #     ),
    #     num_balls=32,                   # Reduced from 20 for better stability
    #     max_em_iters=100,
    #     # conf_threshold=0.75,             # Lower threshold for less aggressive pruning
    #     tol=1e-6,
    #     seed=42,
    #     # ball_weight=0.55,                # Reduced ball pruning influence
    #     # adaptive_min_edges=True,        # Adaptively decrease min_edges
    #     # early_stopping_window=5,        # Stop if no improvement for 5 iterations
    # )
    # res = duo_bp(
    #     subG,
    #     K=K,
    #     num_balls=32,
    # )

    # build_pairwise_potentials(subG, a, b)

    # # --- 1) Build the same node2idx that duo_spec will use internally ----
    # nodes    = list(subG.nodes())               # networkx preserves insertion order
    # node2idx = { u:i for i,u in enumerate(nodes) }
    # n        = len(nodes)

    # # --- 2) Run BP to get marginals bel[u] = [P(c_u=0), P(c_u=1)] --------
    # bel = loopy_bp(subG, max_iter=30)            # from the BP helper above

    # # --- 3) Fill init_beliefs using your precomputed node2idx ----------
    # K = 2
    # init_beliefs = np.zeros((n, K), float)
    # for u, bvec in bel.items():
    #     init_beliefs[node2idx[u]] = bvec
    # result = duo_spec(
    #     subG,
    #     K=K,
    #     init_beliefs=init_beliefs,
    #     num_balls=32,
    #     config= ("score", "bethe_hessian"),
    #     random_state=42
    # )
    # preds = result["communities"]
    # hard     = result["communities"]     # list of length n
    # idx2node = result["idx2node"]        # dict: index -> node_id

    # # build original node->label map
    # orig_labels = { node: hard[i] for i, node in idx2node.items() }

    # # isolate core labels
    # core_nodes  = set(nx.k_core(subG, k=2).nodes())
    # core_labels = { u: orig_labels[u] for u in core_nodes }

    # # run the periphery voting
    # full_labels = two_core_periphery_vote(subG, core_labels, k=2)

    # # fallback for any node never reached by BFS (e.g. isolated)
    # for u in subG.nodes():
    #     if u not in full_labels:
    #         full_labels[u] = orig_labels[u]


    # preds = spectral_clustering(subG, observations=observations, q=K)
    _, preds, _, _ =  belief_propagation(
        subG,
        q=K,
        max_iter=1000,
        damping=0.4,
        balance_regularization=0.2,
    )
    # # rebuild the final hard assignment array in index order
    # hard_refined = np.array([ full_labels[idx2node[i]] for i in range(len(hard)) ])
=======
    
    res = duo_spec(
        G_true,
        K=K,
    )
    preds = res["communities"]

    # labels = spectral_clustering(subG, q=K, seed=42)
    # preds = np.array([labels[i] for i in range(len(labels))])


>>>>>>> 690b85ee
    true_labels = get_true_communities(G_true, node2idx=None, attr="comm")
    stats = detection_stats(preds, true_labels)
    # sub_preds = np.array([preds[i] for i in obs_nodes])
    # sub_true_labels = np.array([true_labels[i] for i in obs_nodes])
    # sub_stats = detection_stats(sub_preds, sub_true_labels)
    print("\n=== Community‑detection accuracy ===")
    for k, v in stats.items():
        print(f"{k:>25s} : {v}")
    # print("\n=== Subgraph community‑detection accuracy ===")
    # for k, v in sub_stats.items():
    #     print(f"{k:>25s} : {v}")<|MERGE_RESOLUTION|>--- conflicted
+++ resolved
@@ -22,108 +22,6 @@
 from typing import Union, Tuple
 from scipy.sparse.linalg import LinearOperator, eigsh
 from scipy.sparse.csgraph import shortest_path
-<<<<<<< HEAD
-from scipy.sparse.linalg import lobpcg
-from scipy.sparse.linalg import eigsh, lobpcg, ArpackNoConvergence, ArpackError
-
-import numpy as np
-import networkx as nx
-from collections import defaultdict, deque
-
-def build_pairwise_potentials(G, a, b):
-    """
-    Attach to each edge (u,v) a 2×2 potential matrix Phi_uv 
-    so that Phi_uv[k,k] = exp(-dist^2/(2*r_in^2)),
-             Phi_uv[k,ℓ] = exp(-dist^2/(2*r_out^2)) for k!=ℓ.
-    """
-    n = G.number_of_nodes()
-    r_in  = np.sqrt(a * np.log(n) / n)
-    r_out = np.sqrt(b * np.log(n) / n)
-    for u, v, dat in G.edges(data=True):
-        d = dat["dist"]
-        w_in  = np.exp(-0.5 * (d / r_in)**2)
-        w_out = np.exp(-0.5 * (d / r_out)**2)
-        # potential as a 2×2 array: index 0,1 for two communities
-        dat["Phi"] = np.array([[w_in, w_out],
-                               [w_out, w_in]])
-def loopy_bp(G, max_iter=20, tol=1e-3):
-    """
-    Run 2‐state sum‐product BP on G, using per‐edge dat["Phi"] (2×2 potentials).
-    Returns marginals: bel[u] = [P(c_u=0), P(c_u=1)].
-    """
-    nodes = list(G.nodes())
-    # 1) Init all directed messages m[u->v] = uniform
-    m = {}
-    for u, v in G.edges():
-        m[(u, v)] = np.ones(2)
-        m[(v, u)] = np.ones(2)
-
-    prior = np.array([0.5, 0.5])
-    for _ in range(max_iter):
-        delta = 0.0
-        # 2) For each directed edge u->v, update m[u->v]
-        for u, v in list(m.keys()):
-            Phi = G[u][v]["Phi"]           # shape (2,2)
-            # product of all incoming messages to u except from v
-            prod = prior.copy()
-            for w in G.neighbors(u):
-                if w == v:
-                    continue
-                prod *= m[(w, u)]
-            # compute new message:  m_uv[k] = sum_ℓ Phi[ℓ,k] * prod[ℓ]
-            new = Phi.T.dot(prod)
-            new_sum = new.sum()
-            if new_sum == 0:
-                new = np.ones(2)  # avoid division by zero
-                new_sum = 2.0
-            new /= new_sum
-            delta = max(delta, np.max(np.abs(new - m[(u, v)])))
-            m[(u, v)] = new
-        if delta < tol:
-            break
-
-    # 3) Compute node marginals
-    bel = {}
-    for u in nodes:
-        prod = prior.copy()
-        for w in G.neighbors(u):
-            prod *= m[(w, u)]
-        s = prod.sum()
-        bel[u] = prod / (s if s else 1.0)
-    return bel
-
-
-def two_core_periphery_vote(G, core_labels, k=2, weight="weight"):
-    """
-    G : nx.Graph
-    core_labels : dict node->label for all nodes in the k-core
-    k : core number
-    Returns labels dict for ALL nodes reached from the core.
-    """
-    # 1) find the k-core
-    core_nodes = set(nx.k_core(G, k=k).nodes())
-    # 2) seed the vote with the core labels
-    labels = { u: core_labels[u] for u in core_nodes }
-    # 3) BFS‐spread outwards
-    q = deque(core_nodes)
-    visited = set(core_nodes)
-    while q:
-        u = q.popleft()
-        for v, dat in G[u].items():
-            if v in visited:
-                continue
-            visited.add(v)
-            # weight‐majority vote from neighbors already labeled
-            votes = defaultdict(float)
-            for nbr, dat2 in G[v].items():
-                lbl = labels.get(nbr)
-                if lbl is not None:
-                    votes[lbl] += dat2.get(weight, 1.0)
-            # assign the best (or default to 0 if no votes)
-            labels[v] = max(votes, key=votes.get) if votes else 0
-            q.append(v)
-    return labels
-=======
 import math
 from copy import deepcopy
 from typing import Hashable, Iterable
@@ -256,7 +154,6 @@
 
     return H
 
->>>>>>> 690b85ee
 
 def create_dist_observed_subgraph(num_coords, observations):
     """
@@ -610,36 +507,14 @@
     # ---------- choose r ------------------------------------------------------
     # ---------- choose r ----------------  ----------------------------------
     if use_nonbacktracking:
-<<<<<<< HEAD
-        try:
-            rho_nb = _largest_nb_eig(H_obs, nodes, seed=random_state)
-            if not np.isfinite(rho_nb) or rho_nb <= 0:
-                raise ValueError
-            r = np.sqrt(rho_nb)
-        except Exception:
-            # Fallback: average degree (works even on trees / 1-cores)
-            r = np.sqrt(max(deg.mean(), 1e-12))
-    else:
-        r = np.sqrt(max(deg.mean(), 1e-12))
-
-=======
         raise NotImplementedError("non-backtracking r not yet hooked in")
     r = np.sqrt(deg.mean())
->>>>>>> 690b85ee
 
     # ---------- Bethe–Hessian -------------------------------------------------
     I  = diags(np.ones(n))
     Hr = (r * r - 1.0) * I - r * A + D
 
-<<<<<<< HEAD
-    k   = q
-    ncv = min(n - 2, max(4 * k + 20, 80))
-
-
-    vals, vecs = eigsh(-Hr, k=q, which="LA", ncv=ncv, tol=1e-4, maxiter=10000)   # (n,q)
-=======
     vals, vecs = eigsh(-Hr, k=q, which="LA")   # (n,q)
->>>>>>> 690b85ee
 
     # ---------- k-means & confidence -----------------------------------------
     km    = KMeans(n_clusters=q, n_init=20, random_state=random_state).fit(vecs)
@@ -1107,24 +982,6 @@
 # ---------------------------------------------------------------------------
 # main -----------------------------------------------------------------------
 def duo_spec(
-<<<<<<< HEAD
-    H_obs            : nx.Graph,
-    K                : int,
-    num_balls        : int = 16,
-    config           : tuple = ('bethe_hessian', 'bethe_hessian'),
-    max_em_iters     : int   = 50,
-    init_beliefs     : np.ndarray | None = None,
-    anneal_steps     : int   = 6,
-    warmup_rounds    : int   = 2,
-    comm_cut         : float = 0.90,
-    geo_cut          : float = 0.90,
-    shrink_comm      : float = 1.00,
-    shrink_geo       : float = 0.80,
-    w_min            : float = 5e-2,
-    tol              : float = 1e-4,
-    patience         : int   = 7,
-    random_state     : int   = 0,
-=======
     H_obs: nx.Graph,
     K: int,
     num_balls: int = 16,
@@ -1151,7 +1008,6 @@
     tol=1e-4,
     patience=7,
     random_state=0,
->>>>>>> 690b85ee
 ):
     """Pure-spectral EM with both up- and down-weighting of edges."""
     rng = np.random.default_rng(random_state)
@@ -1166,25 +1022,6 @@
     best, hist, no_imp = {"obj": -np.inf}, [], 0
     config = get_callable(config)
 
-<<<<<<< HEAD
-        # ------------------------ community step ------------------------------
-        # Q_comm, hard_comm, *_ = config[0](
-        #     subG, q=K, random_state=random_state
-        # )
-
-                # ---------------------- init override --------------------------
-        if em == 1 and init_beliefs is not None:
-            Q_comm   = init_beliefs.copy()
-            hard_comm = Q_comm.argmax(axis=1)
-        else:
-            # ---------------- community step ---------------------------
-            Q_comm, hard_comm, *_ = config[0](
-                subG, q=K, random_state=random_state
-            )
-
-        p_same = _edge_same_prob(Q_comm, iu_global, iv_global)
-        mask_comm   = p_same > np.percentile(p_same, comm_cut * 100)
-=======
     def _lam(step, base):            # linear ramp-up after warm-up
         d = step - warmup_rounds
         if d <= 0:  return 0.0
@@ -1199,7 +1036,6 @@
         p_same = _edge_same_prob(Q_comm, iu_glob, iv_glob)
         mask_comm_shrink = p_same > np.percentile(p_same, comm_cut * 100)
         mask_comm_boost  = p_same > np.percentile(p_same, boost_cut_comm * 100)
->>>>>>> 690b85ee
 
         # ---------------- geometry embedding ------------------------------
         Q_geo, hard_geo, *_ = config[1](
@@ -1426,25 +1262,12 @@
     return arr
 
 if __name__ == "__main__":
-<<<<<<< HEAD
-    from graph_generation.gbm import generate_gbm_poisson, generate_gbm
-    from observations.standard_observe import PairSamplingObservation, get_coordinate_distance
-    from community_detection.bp.vectorized_bp import belief_propagation, beta_param
-    from sklearn.manifold import MDS
-    from sklearn.cluster import KMeans
-    from controls.spectral import spectral_clustering
-    from community_detection.bp.vectorized_bp import belief_propagation
-    a = 70
-    b = 16
-    n = 150
-=======
     from experiments.graph_generation.gbm import generate_gbm
     from experiments.observations.standard_observe import PairSamplingObservation, get_coordinate_distance
     from experiments.community_detection.bp.vectorized_bp import belief_propagation, beta_param
     a = 30
     b = 5
     n = 350
->>>>>>> 690b85ee
     K = 2
     r_in = np.sqrt(a * np.log(n) / n)
     r_out = np.sqrt(b * np.log(n) / n)
@@ -1463,11 +1286,7 @@
     avg_deg = np.mean([G_true.degree[n] for n in G_true.nodes()])
     print("avg_deg:", avg_deg)
     original_density = avg_deg / len(G_true.nodes)
-<<<<<<< HEAD
-    C = 0.12 * original_density
-=======
     C = 0.8 * original_density
->>>>>>> 690b85ee
     # print("C:", C)
     def weight_func(c1, c2):
         # return np.exp(-0.5 * get_coordinate_distance(c1, c2))
@@ -1482,22 +1301,10 @@
         obs_nodes.add(p[0])
         obs_nodes.add(p[1])
 
-<<<<<<< HEAD
-    subG = create_dist_observed_subgraph(G_true.number_of_nodes(), observations)
-    # add_gaussian_weights_from_dist(subG)
-    # add_localscale_weights(subG, 2)
-    # renormalise_for_sampling(subG, C)
-    # add_jaccard_edges(subG, frac_keep=0.02)     #  ←  NEW
-    # augment_knn_via_sp(subG, k=2)
-    # labels = spectral_clustering(G_true, q=K, seed=42)
-    # preds = np.array([labels[i] for i in range(len(labels))])
-    # print("Running Loopy BP …")
-=======
     # subG = create_dist_observed_subgraph(G_true.number_of_nodes(), observations)
     subG = erdos_renyi_mask(G_true, 0.005, seed=42)
     # subG = geometric_censor(G_true, 0.3, coord_key="coords")
     # # print("Running Loopy BP …")
->>>>>>> 690b85ee
     # beliefs, preds, node2idx, idx2node = belief_propagation(
     #     subG,
     #     q=K,
@@ -1508,97 +1315,6 @@
     #     damping=0.15,   
     #     balance_regularization=0.05,
     # )
-<<<<<<< HEAD
-    # _, labels, _, _ = gbm_em(
-    #     subG,
-    #     k=K,
-    #     dim=3,
-    #     epochs=100,
-    #     lr_x=0.05,
-    #     inner_grad_steps=500,
-    #     eps=1e-9
-    # )
-    # labels = spectral_clustering(subG, q=K, seed=42)
-    # preds = np.array([labels[i] for i in range(len(labels))])
-    # res = em_geometry_community(
-    #     subG,
-    #     K=K,
-    #     bp_kwargs=dict(
-    #         init = "random",
-    #         max_iter=1000,             # Increase max iterations
-    #         damping=0.4,                # Start with moderate damping 
-    #         balance_regularization=0.2, # Increase balance regularization
-    #         min_steps=70,               # Minimum steps before early convergence
-    #     ),
-    #     num_balls=32,                   # Reduced from 20 for better stability
-    #     max_em_iters=100,
-    #     # conf_threshold=0.75,             # Lower threshold for less aggressive pruning
-    #     tol=1e-6,
-    #     seed=42,
-    #     # ball_weight=0.55,                # Reduced ball pruning influence
-    #     # adaptive_min_edges=True,        # Adaptively decrease min_edges
-    #     # early_stopping_window=5,        # Stop if no improvement for 5 iterations
-    # )
-    # res = duo_bp(
-    #     subG,
-    #     K=K,
-    #     num_balls=32,
-    # )
-
-    # build_pairwise_potentials(subG, a, b)
-
-    # # --- 1) Build the same node2idx that duo_spec will use internally ----
-    # nodes    = list(subG.nodes())               # networkx preserves insertion order
-    # node2idx = { u:i for i,u in enumerate(nodes) }
-    # n        = len(nodes)
-
-    # # --- 2) Run BP to get marginals bel[u] = [P(c_u=0), P(c_u=1)] --------
-    # bel = loopy_bp(subG, max_iter=30)            # from the BP helper above
-
-    # # --- 3) Fill init_beliefs using your precomputed node2idx ----------
-    # K = 2
-    # init_beliefs = np.zeros((n, K), float)
-    # for u, bvec in bel.items():
-    #     init_beliefs[node2idx[u]] = bvec
-    # result = duo_spec(
-    #     subG,
-    #     K=K,
-    #     init_beliefs=init_beliefs,
-    #     num_balls=32,
-    #     config= ("score", "bethe_hessian"),
-    #     random_state=42
-    # )
-    # preds = result["communities"]
-    # hard     = result["communities"]     # list of length n
-    # idx2node = result["idx2node"]        # dict: index -> node_id
-
-    # # build original node->label map
-    # orig_labels = { node: hard[i] for i, node in idx2node.items() }
-
-    # # isolate core labels
-    # core_nodes  = set(nx.k_core(subG, k=2).nodes())
-    # core_labels = { u: orig_labels[u] for u in core_nodes }
-
-    # # run the periphery voting
-    # full_labels = two_core_periphery_vote(subG, core_labels, k=2)
-
-    # # fallback for any node never reached by BFS (e.g. isolated)
-    # for u in subG.nodes():
-    #     if u not in full_labels:
-    #         full_labels[u] = orig_labels[u]
-
-
-    # preds = spectral_clustering(subG, observations=observations, q=K)
-    _, preds, _, _ =  belief_propagation(
-        subG,
-        q=K,
-        max_iter=1000,
-        damping=0.4,
-        balance_regularization=0.2,
-    )
-    # # rebuild the final hard assignment array in index order
-    # hard_refined = np.array([ full_labels[idx2node[i]] for i in range(len(hard)) ])
-=======
     
     res = duo_spec(
         G_true,
@@ -1610,7 +1326,6 @@
     # preds = np.array([labels[i] for i in range(len(labels))])
 
 
->>>>>>> 690b85ee
     true_labels = get_true_communities(G_true, node2idx=None, attr="comm")
     stats = detection_stats(preds, true_labels)
     # sub_preds = np.array([preds[i] for i in obs_nodes])
