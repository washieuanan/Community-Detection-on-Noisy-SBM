import numpy as np
import networkx as nx
from typing import List, Tuple

# pylint: disable=import-error
from .observe import Observation

from tqdm import tqdm


def get_coordinate_distance(coord1: Tuple[float, float], coord2: Tuple[float, float]) -> float:
    return np.linalg.norm(np.array(coord1) - np.array(coord2))

class PairSamplingObservation(Observation):
    """
    Samples vertex pairs uniformly (or with a weight function) *within*
    each connected component and records the distance for every sample.
<<<<<<< HEAD
    """

    def __init__(self,
                 graph: nx.Graph,
                 num_samples: int,
                 weight_func=None,
                 seed: int | None = None):
        super().__init__(graph, seed)
        self.num_samples = int(num_samples)
        self.weight_func = weight_func

        # 1) map every node → its component
        comps = list(nx.connected_components(graph))
        self._node2comp: dict[int, set[int]] = {}
        for comp in tqdm(comps, desc="Components"):
            for u in comp:
                self._node2comp[u] = comp

        # 2) pre‑build candidate pairs, distances, and weights
        pairs, dists, weights = [], [], []
        for comp in tqdm(comps, desc="Building pairs"):
            comp_nodes = list(comp)
            for i in range(len(comp_nodes)):
                u = comp_nodes[i]
                for v in comp_nodes[i + 1:]:
                    pairs.append((u, v))
                    cu, cv = graph.nodes[u]["coords"], graph.nodes[v]["coords"]
                    dists.append(get_coordinate_distance(cu, cv))
                    weights.append(
                        weight_func(cu, cv) if weight_func else 1.0
                    )

        # turn weights into a probability vector if anything non‑zero
        w = np.asarray(weights, dtype=float)
        w /= w.sum() if w.sum() else 1.0

        self._pairs: list[tuple[int, int]] = pairs
        self._distances: list[float] = dists
        self._weights: np.ndarray = w
        self.count = 0                       # will be set in observe()

    # ------------------------------------------------------------------ #
    # Public API
    # ------------------------------------------------------------------ #
    def observe(self) -> list[tuple[tuple[int, int], float]]:
        """
        Return a list whose elements look like
            ((u, v), distance_uv)
        The list’s length equals ``self.num_samples``.
        """
        idx = self.rng.choice(len(self._pairs),
                              size=self.num_samples,
                              replace=True,
                              p=self._weights)

        obs: list[tuple[tuple[int, int], float]] = []
        for i in tqdm(idx, desc="Sampling observations"):
            pair = self._pairs[i]
            dist = float(self._distances[i])
            obs.append((pair, dist))

        # --- unique‐edge count (order‐insensitive) -------------------- #
        # pull out just the pair endpoints → homogeneous (N, 2) array
        pair_arr = np.array([sorted(pair) for pair, _ in obs], dtype=int)
        self.count = len(np.unique(pair_arr, axis=0))

        self.observations = obs
        return obs

    def get_count(self) -> int:
        """Number of *distinct* edges observed (order‑agnostic)."""
        return self.count



class OldPairSamplingObservation(Observation):
    """
    Samples vertex pairs uniformly (or with a weight function) *within*
    each connected component and records the distance for every sample.
    Samples vertex pairs uniformly or via a provided weight function,
    ensuring there exists a path between them.
=======
>>>>>>> 3fa29b82
    """

    def __init__(self,
                 graph: nx.Graph,
                 num_samples: int,
                 weight_func=None,
                 seed: int | None = None):
        super().__init__(graph, seed)
        self.num_samples = int(num_samples)
        self.weight_func = weight_func

        # 1) map every node → its component
        comps = list(nx.connected_components(graph))
        self._node2comp: dict[int, set[int]] = {}
        for comp in tqdm(comps, desc="Components"):
<<<<<<< HEAD
        self._node2comp = {}
        for comp in comps:
=======
>>>>>>> 3fa29b82
            for u in comp:
                self._node2comp[u] = comp

        # 2) pre‑build candidate pairs, distances, and weights
        pairs, dists, weights = [], [], []
        for comp in tqdm(comps, desc="Building pairs"):
<<<<<<< HEAD
        # --- 2) Build candidate pairs & normalized weight array ONCE ---
        pairs: List[Tuple[int,int]] = []
        weights: List[float] = []
        for comp in comps:
=======
>>>>>>> 3fa29b82
            comp_nodes = list(comp)
            for i in range(len(comp_nodes)):
                u = comp_nodes[i]
                for v in comp_nodes[i + 1:]:
                    pairs.append((u, v))
                    cu, cv = graph.nodes[u]["coords"], graph.nodes[v]["coords"]
                    dists.append(get_coordinate_distance(cu, cv))
                    weights.append(
                        weight_func(cu, cv) if weight_func else 1.0
                    )

        # turn weights into a probability vector if anything non‑zero
        w = np.asarray(weights, dtype=float)
        w /= w.sum() if w.sum() else 1.0

        self._pairs: list[tuple[int, int]] = pairs
        self._distances: list[float] = dists
        self._weights: np.ndarray = w
        self.count = 0                       # will be set in observe()

    # ------------------------------------------------------------------ #
    # Public API
    # ------------------------------------------------------------------ #
    def observe(self) -> list[tuple[tuple[int, int], float]]:
        """
        Return a list whose elements look like
            ((u, v), distance_uv)
        The list’s length equals ``self.num_samples``.
        """
        idx = self.rng.choice(len(self._pairs),
                              size=self.num_samples,
                              replace=True,
                              p=self._weights)

        obs: list[tuple[tuple[int, int], float]] = []
        for i in tqdm(idx, desc="Sampling observations"):
            pair = self._pairs[i]
            dist = float(self._distances[i])
            obs.append((pair, dist))

        # --- unique‐edge count (order‐insensitive) -------------------- #
        # pull out just the pair endpoints → homogeneous (N, 2) array
        pair_arr = np.array([sorted(pair) for pair, _ in obs], dtype=int)
        self.count = len(np.unique(pair_arr, axis=0))
<<<<<<< HEAD

                    if weight_func:
                        cu = graph.nodes[u].get("coords")
                        cv = graph.nodes[v].get("coords")
                        weights.append(weight_func(cu, cv))
                    else:
                        weights.append(1.0)

        w = np.array(weights, dtype=float)
        if w.sum() > 0:
            w /= w.sum()

        self._pairs = pairs
        self._weights = w
        self.count = 0
=======
>>>>>>> 3fa29b82

        self.observations = obs
        return obs

    def get_count(self) -> int:
        """Number of *distinct* edges observed (order‑agnostic)."""
        return self.count



# class PairSamplingObservation(Observation):
#     """
#     Samples vertex pairs uniformly or via a provided weight function,
#     ensuring there exists a path between them.
#     """

#     def __init__(
#         self,
#         graph: nx.Graph,
#         num_samples: int,
#         weight_func=None,
#         seed: int = None,
#     ):
#         super().__init__(graph, seed)
#         self.num_samples = int(num_samples)
#         self.weight_func = weight_func

#         # --- 1) Precompute connected‐component mapping ---
#         comps = list(nx.connected_components(graph))
#         self._node2comp = {}
#         for comp in comps:
#             for u in comp:
#                 self._node2comp[u] = comp

#         # --- 2) Build candidate pairs & normalized weight array ONCE ---
#         pairs: List[Tuple[int,int]] = []
#         weights: List[float] = []
#         for comp in comps:
#             comp_nodes = list(comp)
#             for i in range(len(comp_nodes)):
#                 u = comp_nodes[i]
#                 for v in comp_nodes[i+1:]:
#                     pairs.append((u, v))
#                     if weight_func:
#                         cu = graph.nodes[u].get("coords")
#                         cv = graph.nodes[v].get("coords")
#                         weights.append(weight_func(cu, cv))
#                     else:
#                         weights.append(1.0)

#         w = np.array(weights, dtype=float)
#         if w.sum() > 0:
#             w /= w.sum()

#         self._pairs = pairs
#         self._weights = w
#         self.count = 0

#     def observe(self) -> List[Tuple[int, int]]:
#         # Pure NumPy sampling, no networkx calls here
#         idx = self.rng.choice(
#             len(self._pairs),
#             size=self.num_samples,
#             replace=True,
#             p=self._weights
#         )
#         obs = [self._pairs[i] for i in idx]
#         self.observations = obs
#         # count unique edges via numpy
#         arr = np.array(obs, dtype=int)
#         # sort each row so (u,v) and (v,u) aren't double‐counted
#         arr = np.sort(arr, axis=1)
#         self.count = len(np.unique(arr, axis=0))
#         return obs

#     def get_count(self) -> int:
#         return self.count


class VertexBasedSamplingObservation(Observation):
    """
    For each vertex, samples a random number of other vertices based on degree,
    weighted by the provided weight function.
    """

    def __init__(
        self,
        graph: nx.Graph,
        weight_func=None,
        seed: int = None,
    ):
        super().__init__(graph, seed)
        self.weight_func = weight_func

        # Precompute node‐to‐component and component‐to‐node lists
        comps = list(nx.connected_components(graph))
        self._node2comp = {}
        self._comp2nodes = {}
        for comp in comps:
            nodes = list(comp)
            for u in nodes:
                self._node2comp[u] = frozenset(comp)
            self._comp2nodes[frozenset(comp)] = nodes

        # pull coords once
        self._coords = {u: graph.nodes[u].get("coords") for u in graph.nodes()}
        self.count = 0

    def observe(self) -> List[Tuple[int, int]]:
        observed = set()
        obs_list: List[Tuple[int,int]] = []

        for v in self.graph.nodes():
            comp_nodes = self._comp2nodes[self._node2comp[v]]
            # exclude self and already‐observed pairs
            candidates = [u for u in comp_nodes if u != v and (v,u) not in observed]
            if not candidates:
                continue

            deg_v = self.graph.degree[v]
            if deg_v < 1:
                continue

            # sample a random count k in {1, 2, …, deg_v}
            k = self.rng.integers(1, deg_v + 1)
            # vectorized weight build
            if self.weight_func:
                coords = [self._coords[u] for u in candidates]
                center = self._coords[v]
                w = np.array([self.weight_func(c, center) for c in coords], float)
                w /= w.sum() if w.sum()>0 else 1.0
            else:
                w = None  # uniform

            k = min(k, len(candidates))
            idx = self.rng.choice(len(candidates), size=k, replace=False, p=w)
            for i in idx:
                u = candidates[i]
                obs_list.append((v, u))
                observed.add((v,u))
                observed.add((u,v))

        self.observations = obs_list
        self.count = len(list(set(obs_list)))
        return obs_list

    def get_count(self) -> int:
        return self.count

if __name__ == "__main__":
    # from graph_generation.generate_graph import (
    #     generate_latent_geometry_graph,
    #     NUM_VERTICES_CLUSTER_1,
    #     NUM_VERTICES_CLUSTER_2,
    # )

    # # Generate a test graph
    # cluster_sizes = [NUM_VERTICES_CLUSTER_1, NUM_VERTICES_CLUSTER_2]
    # G, coordinates, vertex_cluster_map = generate_latent_geometry_graph(
    #     cluster_sizes, connectivity_threshold=0.8
    # )

    from graph_generation.gbm import generate_gbm
<<<<<<< HEAD
    from graph_generation.gbm import generate_gbm
=======
>>>>>>> 3fa29b82

    G2 = generate_gbm(
        n=300,
        K=3,
        a = 100, 
        b = 50, 
        seed=123
    )

    # Define a weight function based on distance
    def weight_func(c1, c2):
        return np.exp(-0.5 * get_coordinate_distance(c1, c2))

    # Pair-based sampling
    pair_sampler = PairSamplingObservation(G2, num_samples=10, weight_func=weight_func, seed=42)
    observations_ = pair_sampler.observe()
    print(observations_)
    # print("Sample observations:")
    # print(observations_)

    # Vertex-based sampling
    # vertex_sampler = VertexBasedSamplingObservation(G2, weight_func=weight_func, seed=42)
    # vertex_observations = vertex_sampler.observe()
<<<<<<< HEAD
    # vertex_sampler = VertexBasedSamplingObservation(G2, weight_func=weight_func, seed=42)
    # vertex_observations = vertex_sampler.observe()
=======
>>>>>>> 3fa29b82

    # print("\nVertex-based observations:")
    # print(f"Total observations: {len(vertex_observations)}")
    # sample_show = (
    #     vertex_observations[:10]
    #     if len(vertex_observations) > 10
    #     else vertex_observations
    # )
    # print(f"Sample of observations: {sample_show}")

    # # Stats
    # from collections import Counter
   
    print("pair-sampling count: ", pair_sampler.get_count())
    # print("vertex-sampling count: ", vertex_sampler.get_count())
    # print("sparsity w/ vertex", vertex_sampler.get_count() / (len(G2.edges) * len(G2.nodes)))
<<<<<<< HEAD
    # print("vertex-sampling count: ", vertex_sampler.get_count())
    # print("sparsity w/ vertex", vertex_sampler.get_count() / (len(G2.edges) * len(G2.nodes)))
=======
>>>>>>> 3fa29b82
    print(len(G2.edges))
    # print(vertex_observations)

    # vertex_counts = Counter(v for v, u in vertex_observations)
    # print(f"\nNumber of vertices with observations: {len(vertex_counts)}")
    # avg_obs = len(vertex_observations) / len(vertex_counts) if vertex_counts else 0
    # print(f"Average observations per vertex: {avg_obs:.2f}")<|MERGE_RESOLUTION|>--- conflicted
+++ resolved
@@ -15,7 +15,6 @@
     """
     Samples vertex pairs uniformly (or with a weight function) *within*
     each connected component and records the distance for every sample.
-<<<<<<< HEAD
     """
 
     def __init__(self,
@@ -81,119 +80,6 @@
         # pull out just the pair endpoints → homogeneous (N, 2) array
         pair_arr = np.array([sorted(pair) for pair, _ in obs], dtype=int)
         self.count = len(np.unique(pair_arr, axis=0))
-
-        self.observations = obs
-        return obs
-
-    def get_count(self) -> int:
-        """Number of *distinct* edges observed (order‑agnostic)."""
-        return self.count
-
-
-
-class OldPairSamplingObservation(Observation):
-    """
-    Samples vertex pairs uniformly (or with a weight function) *within*
-    each connected component and records the distance for every sample.
-    Samples vertex pairs uniformly or via a provided weight function,
-    ensuring there exists a path between them.
-=======
->>>>>>> 3fa29b82
-    """
-
-    def __init__(self,
-                 graph: nx.Graph,
-                 num_samples: int,
-                 weight_func=None,
-                 seed: int | None = None):
-        super().__init__(graph, seed)
-        self.num_samples = int(num_samples)
-        self.weight_func = weight_func
-
-        # 1) map every node → its component
-        comps = list(nx.connected_components(graph))
-        self._node2comp: dict[int, set[int]] = {}
-        for comp in tqdm(comps, desc="Components"):
-<<<<<<< HEAD
-        self._node2comp = {}
-        for comp in comps:
-=======
->>>>>>> 3fa29b82
-            for u in comp:
-                self._node2comp[u] = comp
-
-        # 2) pre‑build candidate pairs, distances, and weights
-        pairs, dists, weights = [], [], []
-        for comp in tqdm(comps, desc="Building pairs"):
-<<<<<<< HEAD
-        # --- 2) Build candidate pairs & normalized weight array ONCE ---
-        pairs: List[Tuple[int,int]] = []
-        weights: List[float] = []
-        for comp in comps:
-=======
->>>>>>> 3fa29b82
-            comp_nodes = list(comp)
-            for i in range(len(comp_nodes)):
-                u = comp_nodes[i]
-                for v in comp_nodes[i + 1:]:
-                    pairs.append((u, v))
-                    cu, cv = graph.nodes[u]["coords"], graph.nodes[v]["coords"]
-                    dists.append(get_coordinate_distance(cu, cv))
-                    weights.append(
-                        weight_func(cu, cv) if weight_func else 1.0
-                    )
-
-        # turn weights into a probability vector if anything non‑zero
-        w = np.asarray(weights, dtype=float)
-        w /= w.sum() if w.sum() else 1.0
-
-        self._pairs: list[tuple[int, int]] = pairs
-        self._distances: list[float] = dists
-        self._weights: np.ndarray = w
-        self.count = 0                       # will be set in observe()
-
-    # ------------------------------------------------------------------ #
-    # Public API
-    # ------------------------------------------------------------------ #
-    def observe(self) -> list[tuple[tuple[int, int], float]]:
-        """
-        Return a list whose elements look like
-            ((u, v), distance_uv)
-        The list’s length equals ``self.num_samples``.
-        """
-        idx = self.rng.choice(len(self._pairs),
-                              size=self.num_samples,
-                              replace=True,
-                              p=self._weights)
-
-        obs: list[tuple[tuple[int, int], float]] = []
-        for i in tqdm(idx, desc="Sampling observations"):
-            pair = self._pairs[i]
-            dist = float(self._distances[i])
-            obs.append((pair, dist))
-
-        # --- unique‐edge count (order‐insensitive) -------------------- #
-        # pull out just the pair endpoints → homogeneous (N, 2) array
-        pair_arr = np.array([sorted(pair) for pair, _ in obs], dtype=int)
-        self.count = len(np.unique(pair_arr, axis=0))
-<<<<<<< HEAD
-
-                    if weight_func:
-                        cu = graph.nodes[u].get("coords")
-                        cv = graph.nodes[v].get("coords")
-                        weights.append(weight_func(cu, cv))
-                    else:
-                        weights.append(1.0)
-
-        w = np.array(weights, dtype=float)
-        if w.sum() > 0:
-            w /= w.sum()
-
-        self._pairs = pairs
-        self._weights = w
-        self.count = 0
-=======
->>>>>>> 3fa29b82
 
         self.observations = obs
         return obs
@@ -357,10 +243,6 @@
     # )
 
     from graph_generation.gbm import generate_gbm
-<<<<<<< HEAD
-    from graph_generation.gbm import generate_gbm
-=======
->>>>>>> 3fa29b82
 
     G2 = generate_gbm(
         n=300,
@@ -384,11 +266,6 @@
     # Vertex-based sampling
     # vertex_sampler = VertexBasedSamplingObservation(G2, weight_func=weight_func, seed=42)
     # vertex_observations = vertex_sampler.observe()
-<<<<<<< HEAD
-    # vertex_sampler = VertexBasedSamplingObservation(G2, weight_func=weight_func, seed=42)
-    # vertex_observations = vertex_sampler.observe()
-=======
->>>>>>> 3fa29b82
 
     # print("\nVertex-based observations:")
     # print(f"Total observations: {len(vertex_observations)}")
@@ -405,11 +282,6 @@
     print("pair-sampling count: ", pair_sampler.get_count())
     # print("vertex-sampling count: ", vertex_sampler.get_count())
     # print("sparsity w/ vertex", vertex_sampler.get_count() / (len(G2.edges) * len(G2.nodes)))
-<<<<<<< HEAD
-    # print("vertex-sampling count: ", vertex_sampler.get_count())
-    # print("sparsity w/ vertex", vertex_sampler.get_count() / (len(G2.edges) * len(G2.nodes)))
-=======
->>>>>>> 3fa29b82
     print(len(G2.edges))
     # print(vertex_observations)
 
