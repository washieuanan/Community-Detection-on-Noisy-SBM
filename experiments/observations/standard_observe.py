--- conflicted
+++ resolved
@@ -15,7 +15,6 @@
     """
     Samples vertex pairs uniformly (or with a weight function) *within*
     each connected component and records the distance for every sample.
-<<<<<<< HEAD
     """
 
     def __init__(self,
@@ -93,10 +92,10 @@
 
 class OldPairSamplingObservation(Observation):
     """
+    Samples vertex pairs uniformly (or with a weight function) *within*
+    each connected component and records the distance for every sample.
     Samples vertex pairs uniformly or via a provided weight function,
     ensuring there exists a path between them.
-=======
->>>>>>> acb6c971
     """
 
     def __init__(self,
@@ -110,57 +109,25 @@
 
         # 1) map every node → its component
         comps = list(nx.connected_components(graph))
-<<<<<<< HEAD
+        self._node2comp: dict[int, set[int]] = {}
+        for comp in tqdm(comps, desc="Components"):
         self._node2comp = {}
         for comp in comps:
             for u in comp:
                 self._node2comp[u] = comp
 
+        # 2) pre‑build candidate pairs, distances, and weights
+        pairs, dists, weights = [], [], []
+        for comp in tqdm(comps, desc="Building pairs"):
         # --- 2) Build candidate pairs & normalized weight array ONCE ---
         pairs: List[Tuple[int,int]] = []
         weights: List[float] = []
         for comp in comps:
-=======
-        self._node2comp: dict[int, set[int]] = {}
-        for comp in tqdm(comps, desc="Components"):
-            for u in comp:
-                self._node2comp[u] = comp
-
-        # 2) pre‑build candidate pairs, distances, and weights
-        pairs, dists, weights = [], [], []
-        for comp in tqdm(comps, desc="Building pairs"):
->>>>>>> acb6c971
             comp_nodes = list(comp)
             for i in range(len(comp_nodes)):
                 u = comp_nodes[i]
                 for v in comp_nodes[i + 1:]:
                     pairs.append((u, v))
-<<<<<<< HEAD
-                    if weight_func:
-                        cu = graph.nodes[u].get("coords")
-                        cv = graph.nodes[v].get("coords")
-                        weights.append(weight_func(cu, cv))
-                    else:
-                        weights.append(1.0)
-
-        w = np.array(weights, dtype=float)
-        if w.sum() > 0:
-            w /= w.sum()
-
-        self._pairs = pairs
-        self._weights = w
-        self.count = 0
-
-    def observe(self) -> List[Tuple[int, int]]:
-        # Pure NumPy sampling, no networkx calls here
-        idx = self.rng.choice(
-            len(self._pairs),
-            size=self.num_samples,
-            replace=True,
-            p=self._weights
-        )
-        obs = [self._pairs[i] for i in idx]
-=======
                     cu, cv = graph.nodes[u]["coords"], graph.nodes[v]["coords"]
                     dists.append(get_coordinate_distance(cu, cv))
                     weights.append(
@@ -201,7 +168,30 @@
         pair_arr = np.array([sorted(pair) for pair, _ in obs], dtype=int)
         self.count = len(np.unique(pair_arr, axis=0))
 
->>>>>>> acb6c971
+                    if weight_func:
+                        cu = graph.nodes[u].get("coords")
+                        cv = graph.nodes[v].get("coords")
+                        weights.append(weight_func(cu, cv))
+                    else:
+                        weights.append(1.0)
+
+        w = np.array(weights, dtype=float)
+        if w.sum() > 0:
+            w /= w.sum()
+
+        self._pairs = pairs
+        self._weights = w
+        self.count = 0
+
+    def observe(self) -> List[Tuple[int, int]]:
+        # Pure NumPy sampling, no networkx calls here
+        idx = self.rng.choice(
+            len(self._pairs),
+            size=self.num_samples,
+            replace=True,
+            p=self._weights
+        )
+        obs = [self._pairs[i] for i in idx]
         self.observations = obs
         return obs
 
@@ -210,8 +200,6 @@
         return self.count
 
 
-<<<<<<< HEAD
-=======
 
 # class PairSamplingObservation(Observation):
 #     """
@@ -282,7 +270,6 @@
 #         return self.count
 
 
->>>>>>> acb6c971
 class VertexBasedSamplingObservation(Observation):
     """
     For each vertex, samples a random number of other vertices based on degree,
@@ -367,6 +354,7 @@
     # )
 
     from graph_generation.gbm import generate_gbm
+    from graph_generation.gbm import generate_gbm
 
     G2 = generate_gbm(
         n=300,
@@ -388,6 +376,8 @@
     # print(observations_)
 
     # Vertex-based sampling
+    # vertex_sampler = VertexBasedSamplingObservation(G2, weight_func=weight_func, seed=42)
+    # vertex_observations = vertex_sampler.observe()
     # vertex_sampler = VertexBasedSamplingObservation(G2, weight_func=weight_func, seed=42)
     # vertex_observations = vertex_sampler.observe()
 
@@ -406,6 +396,8 @@
     print("pair-sampling count: ", pair_sampler.get_count())
     # print("vertex-sampling count: ", vertex_sampler.get_count())
     # print("sparsity w/ vertex", vertex_sampler.get_count() / (len(G2.edges) * len(G2.nodes)))
+    # print("vertex-sampling count: ", vertex_sampler.get_count())
+    # print("sparsity w/ vertex", vertex_sampler.get_count() / (len(G2.edges) * len(G2.nodes)))
     print(len(G2.edges))
     # print(vertex_observations)
 
