#!/usr/bin/env python3

import os
import json
import networkx as nx
from networkx.readwrite import json_graph
import numpy as np
import warnings 
import glob

import os
import glob
import concurrent.futures


import multiprocessing

n_cpus = multiprocessing.cpu_count()
os.environ['OPENBLAS_NUM_THREADS'] = str(n_cpus)
os.environ['MKL_NUM_THREADS']      = str(n_cpus)
os.environ['OMP_NUM_THREADS']      = str(n_cpus)


warnings.filterwarnings("ignore", category=UserWarning, module='networkx')

from community_detection.bp.vectorized_geometric_bp import (
    belief_propagation, 
    detection_stats, 
    get_true_communities
)

from community_detection.bp.vectorized_bayes import BayesianGraphInference


def _json_convert(o):
    if isinstance(o, np.generic):
        return o.item()
    if isinstance(o, np.ndarray):
        return o.tolist()
    raise TypeError(f"Type {type(o)} not serializable")


def create_observed_subgraph(num_coords: int, observations: list[tuple[int, int]]) -> nx.Graph:
    """
    Create a subgraph that contains all original nodes and only the observed edges.
    """
    subG = nx.Graph()
    # Add all nodes
    subG.add_nodes_from(range(num_coords))
    # Add observed edges
    subG.add_edges_from(observations)

    nx.set_node_attributes(subG, None, 'coords')
   
    return subG


def process_file(input_path: str, output_dir: str) -> None:
    """Process a single file."""
    try:
        base = os.path.basename(input_path)
        print(f"Processing {base}...")
        
        # Load JSON data
        with open(input_path, 'r') as f:
            data = json.load(f)

        # Extract parameters and graph
        parameters = data.get('parameters', data.get('params', {}))
        graph_data = data.get('graph', {})

        # Convert JSON graph to NetworkX graph
        G = json_graph.node_link_graph(graph_data)

        # Observations key contains all methods
        obs_dict = data.get('observations', {})

        results: dict[str, dict] = {}
        for obs_name, obs_data in obs_dict.items():
            # Skip SingleSensorObservation
            if obs_name != "PairSamplingObservation":
                continue

            print(f"  Processing observation method: {obs_name}")
            
            k = parameters.get('K', 2)
            min_sep_map = {2: 0.3, 3: 0.2, 4: 0.15}
            min_sep = min_sep_map.get(k, 0.15)

            # Check for empty observations
            observation_data = obs_data.get('observations', obs_data)
            if not observation_data:
                print(f"  ⚠️ Warning: No observations for {obs_name}")
                continue
                
            observations = []
            if obs_name.startswith("GroupedMultiSensorObservation_"):
                # Grouped: obs_data is List[Dict[radius, List[Pair]]]
                for g in observation_data:
                    for _, edge_list in g.items():
                        for u, v in edge_list:
                            observations.append((u, v))
                msg_init = 'pre-group'
                group_obs = observation_data
            elif obs_name == "GroupedRandomWalkObservation":
                for g in observation_data:
                    for u, v in g:
                        observations.append((u, v))
                msg_init = 'pre-group'
                group_obs = observation_data
            else:
                observations = observation_data
                group_obs = None
                msg_init = 'random'

            # Check again after processing
            if not observations:
                print(f"  ⚠️ Warning: No processed observations for {obs_name}")
                continue
                
            observed_nodes = set() 
            for u, v in observations:
                observed_nodes.add(u)
                observed_nodes.add(v)

            # Check for empty observed nodes
            if not observed_nodes:
                print(f"  ⚠️ Warning: No observed nodes for {obs_name}")
                continue

            print(f"  Starting Bayesian inference with {len(observations)} observations and {len(observed_nodes)} observed nodes...")
            
            try:
                bayes = BayesianGraphInference(
                    observations=observations,
                    observed_nodes=observed_nodes, 
                    total_nodes=len(G.nodes()),
                    obs_format='base', 
                    n_candidates=2**20
                )

                predicted_graph = bayes.infer()
                print("  Bayesian inference completed successfully")
            except Exception as e:
                print(f"  ❌ Error in Bayesian inference: {str(e)}")
                continue

            # Build observed subgraph and initialize beliefs
            subG = create_observed_subgraph(len(G.nodes()), observations)

            print(" used here:")
            for n in subG.nodes(): 
                subG.nodes[n]['coords'] = predicted_graph.nodes[n]['coords']

            gamma = 1.0 
            print("used here 2")
            # for G_current in (predicted_graph, subG): 
            #     for u, v in G_current.edges(): 
            #         d = np.linalg.norm(predicted_graph.nodes[u]['coords'] - predicted_graph.nodes[v]['coords'])
            #         psi = np.ones((k,k))
            #         np.fill_diagonal(psi, np.exp(-gamma *d)) 
            #         G_current[u][v]['psi'] = psi 
            assert len(predicted_graph.nodes()) == len(G.nodes()), "Predicted graph and original graph have different number of nodes"
            assert all(['coords' in predicted_graph.nodes[n] for n in range(len(G.nodes()))]), "Predicted graph has None coordinates"
            for u, v in subG.edges():
                d = np.linalg.norm(predicted_graph.nodes[u]['coords'] - predicted_graph.nodes[v]['coords'])
                psi = np.ones((k,k))
                np.fill_diagonal(psi, np.exp(-gamma *d)) 
                subG[u][v]['psi'] = psi

            print("  Running belief propagation...")
            
            _, preds, node2idx, idx2node = belief_propagation(
                subG,
                q=parameters.get('K'),
                seed=parameters.get('seed'),
                balance_regularization=0.05, 
                damping=0.15,
                message_init=msg_init,
                group_obs=group_obs,
                max_iter=5000,
                min_sep=min_sep
            )

            # Retrieve predictions
            # print("  Getting predictions...")
            # marginals, preds = get_marginals_and_preds(subG)

            # # True community labels from original graph
            # true = nx.get_node_attributes(G, 'comm')
            # true = np.array(list(true.values()))

            true = get_true_communities(G, node2idx=node2idx, attr='comm')
        

            sub_preds = np.array([preds[i] for i in range(len(preds)) if i in observed_nodes])
            sub_true = np.array([true[i] for i in range(len(true)) if i in observed_nodes])

            # Compute detection stats
            print("  Computing detection stats...")
            stats = detection_stats(preds, true)
            sub_stats = detection_stats(sub_preds, sub_true)

            # Store results
            results[obs_name] = {
                'observed_nodes': list(observed_nodes),  # Convert set to list for JSON serialization
                'stats': stats,
                'sub_stats': sub_stats,
                'sub_preds': sub_preds.tolist(),  # Ensure numpy arrays are converted for JSON
                'sub_cluster_map': sub_true.tolist(),  # Ensure numpy arrays are converted for JSON
                'sparsity': obs_data.get('sparsity')
            }

        # Write output JSON
        output = {
            'parameters': parameters,
            'results': results
        }
        name = base.replace('.json', '_results.json')
        output_path = os.path.join(output_dir, name)
        with open(output_path, 'w') as f:
            json.dump(output, f, indent=2, default=_json_convert)

        print(f"✅ Successfully processed and saved: {base} -> {output_path}")
    
    except Exception as e:
        print(f"❌ Error processing {os.path.basename(input_path)}: {str(e)}")


def main():
<<<<<<< HEAD
    input_dir  = 'datasets/observations_generation/gbm_observation_0005'
    output_dir = 'results/bayes_bp_05_05_results/0005'
=======
    input_dir  = 'datasets/observations_generation/gbm_observation_005'
    output_dir = 'results/bayes_bp_05_05_results/005'
>>>>>>> 3fa29b82

    os.makedirs(output_dir, exist_ok=True)
    print(f"✅ Output directory created/verified: {output_dir}")

    # Grab every .json in input_dir
    input_paths = sorted(glob.glob(os.path.join(input_dir, '*.json')))
    print(f"→ Found {len(input_paths)} JSON files to process.")

    for path in input_paths:
        base = os.path.basename(path)
        print(f"\n--- Processing {base} ---")
        try:
            process_file(path, output_dir)
        except Exception as e:
            print(f"❌ Error processing {base}: {e}")

    print("\n✅ All processing completed!")




if __name__ == '__main__':
    main()







# def main():
#     # Paths
#     bp_results_dir = 'results/bp_05_01_results/01'
#     input_dir = 'datasets/observations_generation/gbm_observation_01'
#     output_dir = 'results/bayes_bp_05_02_results/01'
    
#     # Creates output directory if it doesn't exist
#     os.makedirs(output_dir, exist_ok=True)
#     print(f"✅ Output directory created/verified: {output_dir}")
    
#     # Get list of files that already have results in bp_results_dir
#     result_files = glob.glob(os.path.join(bp_results_dir, 'graph_*_results.json'))
    
#     # Extract the graph numbers
#     graph_numbers = []
#     for result_file in result_files:
#         base_name = os.path.basename(result_file)
#         # Extract number from graph_XXX_results.json
#         if base_name.startswith('graph_') and base_name.endswith('_results.json'):
#             try:
#                 num_str = base_name.replace('graph_', '').replace('_results.json', '')
#                 graph_numbers.append(int(num_str))
#             except ValueError:
#                 print(f"Warning: Could not parse graph number from {base_name}")
    
#     # Sort graph numbers
#     graph_numbers.sort()
#     print(f"Found {len(graph_numbers)} graph results in {bp_results_dir}")
    
#     # Process each file sequentially
#     for graph_num in graph_numbers:
#         input_path = os.path.join(input_dir, f'graph_{graph_num:03d}.json')
#         if os.path.exists(input_path):
#             process_file(input_path, output_dir)
#         else:
#             print(f"❌ Input file not found: {input_path}")
    
#     print("✅ All processing completed!")


# if __name__ == '__main__':
#     main()<|MERGE_RESOLUTION|>--- conflicted
+++ resolved
@@ -10,6 +10,8 @@
 
 import os
 import glob
+import os
+import glob
 import concurrent.futures
 
 
@@ -20,14 +22,26 @@
 os.environ['MKL_NUM_THREADS']      = str(n_cpus)
 os.environ['OMP_NUM_THREADS']      = str(n_cpus)
 
+import multiprocessing
+
+n_cpus = multiprocessing.cpu_count()
+os.environ['OPENBLAS_NUM_THREADS'] = str(n_cpus)
+os.environ['MKL_NUM_THREADS']      = str(n_cpus)
+os.environ['OMP_NUM_THREADS']      = str(n_cpus)
+
 
 warnings.filterwarnings("ignore", category=UserWarning, module='networkx')
 
+from community_detection.bp.vectorized_geometric_bp import (
 from community_detection.bp.vectorized_geometric_bp import (
     belief_propagation, 
     detection_stats, 
     get_true_communities
+    detection_stats, 
+    get_true_communities
 )
+
+from community_detection.bp.vectorized_bayes import BayesianGraphInference
 
 from community_detection.bp.vectorized_bayes import BayesianGraphInference
 
@@ -149,7 +163,9 @@
             subG = create_observed_subgraph(len(G.nodes()), observations)
 
             print(" used here:")
+            print(" used here:")
             for n in subG.nodes(): 
+                subG.nodes[n]['coords'] = predicted_graph.nodes[n]['coords']
                 subG.nodes[n]['coords'] = predicted_graph.nodes[n]['coords']
 
             gamma = 1.0 
@@ -167,8 +183,24 @@
                 psi = np.ones((k,k))
                 np.fill_diagonal(psi, np.exp(-gamma *d)) 
                 subG[u][v]['psi'] = psi
+            print("used here 2")
+            # for G_current in (predicted_graph, subG): 
+            #     for u, v in G_current.edges(): 
+            #         d = np.linalg.norm(predicted_graph.nodes[u]['coords'] - predicted_graph.nodes[v]['coords'])
+            #         psi = np.ones((k,k))
+            #         np.fill_diagonal(psi, np.exp(-gamma *d)) 
+            #         G_current[u][v]['psi'] = psi 
+            assert len(predicted_graph.nodes()) == len(G.nodes()), "Predicted graph and original graph have different number of nodes"
+            assert all(['coords' in predicted_graph.nodes[n] for n in range(len(G.nodes()))]), "Predicted graph has None coordinates"
+            for u, v in subG.edges():
+                d = np.linalg.norm(predicted_graph.nodes[u]['coords'] - predicted_graph.nodes[v]['coords'])
+                psi = np.ones((k,k))
+                np.fill_diagonal(psi, np.exp(-gamma *d)) 
+                subG[u][v]['psi'] = psi
 
             print("  Running belief propagation...")
+            
+            _, preds, node2idx, idx2node = belief_propagation(
             
             _, preds, node2idx, idx2node = belief_propagation(
                 subG,
@@ -185,7 +217,15 @@
             # Retrieve predictions
             # print("  Getting predictions...")
             # marginals, preds = get_marginals_and_preds(subG)
-
+            # print("  Getting predictions...")
+            # marginals, preds = get_marginals_and_preds(subG)
+
+            # # True community labels from original graph
+            # true = nx.get_node_attributes(G, 'comm')
+            # true = np.array(list(true.values()))
+
+            true = get_true_communities(G, node2idx=node2idx, attr='comm')
+        
             # # True community labels from original graph
             # true = nx.get_node_attributes(G, 'comm')
             # true = np.array(list(true.values()))
@@ -228,13 +268,8 @@
 
 
 def main():
-<<<<<<< HEAD
     input_dir  = 'datasets/observations_generation/gbm_observation_0005'
     output_dir = 'results/bayes_bp_05_05_results/0005'
-=======
-    input_dir  = 'datasets/observations_generation/gbm_observation_005'
-    output_dir = 'results/bayes_bp_05_05_results/005'
->>>>>>> 3fa29b82
 
     os.makedirs(output_dir, exist_ok=True)
     print(f"✅ Output directory created/verified: {output_dir}")
@@ -250,6 +285,17 @@
             process_file(path, output_dir)
         except Exception as e:
             print(f"❌ Error processing {base}: {e}")
+    # Grab every .json in input_dir
+    input_paths = sorted(glob.glob(os.path.join(input_dir, '*.json')))
+    print(f"→ Found {len(input_paths)} JSON files to process.")
+
+    for path in input_paths:
+        base = os.path.basename(path)
+        print(f"\n--- Processing {base} ---")
+        try:
+            process_file(path, output_dir)
+        except Exception as e:
+            print(f"❌ Error processing {base}: {e}")
 
     print("\n✅ All processing completed!")
 
@@ -258,6 +304,11 @@
 
 if __name__ == '__main__':
     main()
+
+
+
+
+
 
 
 
