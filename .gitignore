--- conflicted
+++ resolved
@@ -1,5 +1,87 @@
 stochastic/
 
+amazon_metadata_test/amazon-meta.txt
+amazon_metadata_test/amazon_graph.gml
+amazon_metadata_test/parsed_amazon_meta.json
+polblogs*
+
+# Byte-compiled / optimized / DLL files
+__pycache__/
+*.py[cod]
+*$py.class
+
+# C extensions
+*.so
+
+# Distribution / packaging
+.Python
+build/
+develop-eggs/
+dist/
+downloads/
+eggs/
+.eggs/
+lib/
+lib64/
+parts/
+sdist/
+var/
+wheels/
+share/python-wheels/
+*.egg-info/
+.installed.cfg
+*.egg
+MANIFEST
+
+# PyInstaller
+#  Usually these files are written by a python script from a template
+#  before PyInstaller builds the exe, so as to inject date/other infos into it.
+*.manifest
+*.spec
+
+# Installer logs
+pip-log.txt
+pip-delete-this-directory.txt
+
+# Unit test / coverage reports
+htmlcov/
+.tox/
+.nox/
+.coverage
+.coverage.*
+.cache
+nosetests.xml
+coverage.xml
+*.cover
+*.py,cover
+.hypothesis/
+.pytest_cache/
+cover/
+
+# Jupyter Notebook
+.ipynb_checkpoints
+
+# IPython
+profile_default/
+ipython_config.py
+
+# Environments
+.env
+.venv
+env/
+venv/
+ENV/
+env.bak/
+venv.bak/
+
+# macOS specific files
+.DS_Store
+.AppleDouble
+.LSOverride
+
+# Data directories
+data/
+*.csv
 *.json
 
 amazon_metadata_test/amazon-meta.txt
@@ -93,10 +175,4 @@
 *.swo
 
 # Graph files
-<<<<<<< HEAD
-*.gml
-
-*.zip
-=======
-*.gml
->>>>>>> 3fa29b82
+*.gml