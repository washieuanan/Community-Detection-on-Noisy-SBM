--- conflicted
+++ resolved
@@ -11,10 +11,7 @@
 from algorithms.bp.vectorized_bp import belief_propagation, belief_propagation_weighted
 from algorithms.bp.vectorized_bp import spectral_clustering
 from collections import defaultdict
-<<<<<<< HEAD
 from algorithms.bp.old.duo_bp import duo_bp
-=======
->>>>>>> afab0bb4
 from copy import deepcopy
 from scipy.sparse import diags, identity
 from sklearn.cluster import KMeans
@@ -30,21 +27,12 @@
 from copy import deepcopy
 from typing import Hashable, Iterable
 from numpy.random import default_rng
-<<<<<<< HEAD
 from block_models.gbm import generate_graph 
 from deprecated.observations.standard_observe import PairSamplingObservation, get_coordinate_distance
 from algorithms.bp.vectorized_bp import belief_propagation, beta_param
 from sklearn.neighbors import KernelDensity
 
 from algorithms.spectral_ops.attention import byoe_embedding, multihead_spectral_embedding, motif_spectral_embedding_vec
-=======
-from block_models.gbm.gbm import generate_gbm
-from block_models.sbm.sbm import generate_noisy_sbm
-from deprecated.observations.standard_observe import PairSamplingObservation, get_coordinate_distance
-from sklearn.neighbors import KernelDensity
-from scipy.linalg import eigh
-import random
->>>>>>> afab0bb4
 # censoring schemes
 # ---------------------------------------------------------------------
 # 1)  Erdős–Rényi edge–mask  (keep each edge independently with ρ)
@@ -1344,16 +1332,13 @@
         "morans":            morans,
         "score":             score,
         "bethe_hessian_fast": bethe_hessian_fast,
-<<<<<<< HEAD
         'hybrid_bethe_dirichlet': hybrid_bethe_dirichlet, 
         'ppr_proj': ppr_proj, 
         'byoe_embedding': byoe_embedding,
         'multihead': multihead_spectral_embedding, 
-        'motif': motif_spectral_embedding_vec 
-=======
+        'motif': motif_spectral_embedding_vec, 
         "dwpe":              dwpe,
         "geo_bethe_hessian": geo_bethe_hessian,
->>>>>>> afab0bb4
     }
     if isinstance(calls, str):
         return (func_dict[calls], func_dict[calls])
@@ -1687,7 +1672,6 @@
     return arr
 
 if __name__ == "__main__":
-<<<<<<< HEAD
     from block_models.sbm.sbm import generate_noisy_sbm
     from deprecated.observations.standard_observe import PairSamplingObservation, get_coordinate_distance
     from algorithms.bp.vectorized_bp import belief_propagation, beta_param
@@ -1708,63 +1692,13 @@
         seed=42
     )
     print("Generated graph with", len(G_true.nodes()), "nodes and", len(G_true.edges()), "edges")
-    for u, v in G_true.edges():
-        G_true[u][v]["dist"] = np.linalg.norm(np.array(G_true.nodes[u]["coords"]) - np.array(G_true.nodes[v]["coords"]))
-    avg_deg = np.mean([G_true.degree[n] for n in G_true.nodes()])
-    print("avg_deg:", avg_deg)
-    original_density = avg_deg / len(G_true.nodes)
-    C = 0.8 * original_density
-    # print("C:", C)
-    def weight_func(c1, c2):
-        # return np.exp(-0.5 * get_coordinate_distance(c1, c2))
-        return 1.0
-
-    num_pairs = int(C * len(G_true.nodes) ** 2 / 2)
-    sampler = PairSamplingObservation(G_true, num_samples=num_pairs, weight_func=weight_func, seed=42)
-    observations = sampler.observe()
-
-    obs_nodes: Set[int] = set()
-    for p, d in observations:
-        obs_nodes.add(p[0])
-        obs_nodes.add(p[1])
-
-    # subG = create_dist_observed_subgraph(G_true.number_of_nodes(), observations)
-    subG = erdos_renyi_mask(G_true, 0.005, seed=42)
-    # subG = geometric_censor(G_true, 0.3, coord_key="coords")
-    # # print("Running Loopy BP …")
-    # beliefs, preds, node2idx, idx2node = belief_propagation(
-    #     subG,
-    #     q=K,
-    #     seed=42,
-    #     init="random",
-    #     msg_init="random",
-    #     max_iter=100000,3
-    #     damping=0.15,   
-    #     balance_regularization=0.05,
-    # )
+
+    subG = geometric_censor(G_true, r=0.5, seed=42)
     
     res = duo_spec(
         G_true,
         K=K,
         config='motif'
-=======
-    G_true = generate_noisy_sbm(
-        n=900,
-        K=2,
-        p_in=0.7,
-        p_out=0.196,
-        sigma=0.5,
-        seed=42
-    )
-    print("Generated graph with", len(G_true.nodes()), "nodes and", len(G_true.edges()), "edges")
-
-    subG = geometric_censor(G_true, r=0.5, seed=42)
-    
-    res = duo_spec(
-        subG,
-        K=2,
-        config='bethe_hessian',
->>>>>>> afab0bb4
     )
     # Q, preds, node2idx, idx2node = dwpe(
     #     subG,
