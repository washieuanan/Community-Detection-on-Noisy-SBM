--- conflicted
+++ resolved
@@ -26,24 +26,7 @@
 from sklearn.metrics import accuracy_score, confusion_matrix
 from sklearn.neighbors import KernelDensity
 
-<<<<<<< HEAD
 from algorithms.spectral_ops.attention import byoe_embedding, motif_spectral_embedding
-=======
-# Local imports
-from algorithms.bp.vectorized_bp import (
-    belief_propagation,
-    belief_propagation_weighted,
-    spectral_clustering
-)
-from block_models.gbm.gbm import generate_gbm
-from block_models.sbm.sbm import generate_noisy_sbm
-from deprecated.observations.standard_observe import (
-    PairSamplingObservation,
-    get_coordinate_distance
-)
-
-from typing import Dict, Hashable, Iterable, List, Literal, Tuple, Union
->>>>>>> c2878719
 # censoring schemes
 # ---------------------------------------------------------------------
 # 1)  Erdős–Rényi edge–mask  (keep each edge independently with ρ)
@@ -1193,13 +1176,10 @@
         "morans":            morans,
         "score":             score,
         "bethe_hessian_fast": bethe_hessian_fast,
-<<<<<<< HEAD
         'hybrid_bethe_dirichlet': hybrid_bethe_dirichlet, 
         'ppr_proj': ppr_proj, 
         'byoe_embedding': byoe_embedding,
         'motif': motif_spectral_embedding, 
-=======
->>>>>>> c2878719
         "dwpe":              dwpe,
         "geo_bethe_hessian": geo_bethe_hessian,
     }
@@ -1544,7 +1524,6 @@
     return arr
 
 if __name__ == "__main__":
-<<<<<<< HEAD
     from block_models.sbm.sbm import generate_noisy_sbm
     from deprecated.observations.standard_observe import PairSamplingObservation, get_coordinate_distance
     from algorithms.bp.vectorized_bp import belief_propagation, beta_param
@@ -1556,8 +1535,6 @@
     r_out = np.sqrt(b * np.log(n) / n)
     print(f"r_in = {r_in:.4f}, r_out = {r_out:.4f}")
     # G_true = generate_gbm_poisson(lam=50, K=K, a=a, b=b, seed=42)
-=======
->>>>>>> c2878719
     G_true = generate_noisy_sbm(
         n=900,
         K=2,
